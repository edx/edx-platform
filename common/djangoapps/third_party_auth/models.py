--- conflicted
+++ resolved
@@ -23,10 +23,7 @@
 from social.exceptions import SocialAuthBaseException
 from social.utils import module_member
 from openedx.core.djangoapps.site_configuration import helpers as configuration_helpers
-<<<<<<< HEAD
-=======
 from openedx.core.djangoapps.theming.helpers import get_current_request
->>>>>>> 596a44c3
 
 log = logging.getLogger(__name__)
 
@@ -517,18 +514,6 @@
                 return self.private_key
             # To allow instances to avoid storing keys in the DB, the private key can also be set via Django:
             return getattr(settings, 'SOCIAL_AUTH_SAML_SP_PRIVATE_KEY', '')
-<<<<<<< HEAD
-        other_config = json.loads(self.other_config_str)
-        if name in ("TECHNICAL_CONTACT", "SUPPORT_CONTACT"):
-            contact = {
-                "givenName": "{} Support".format(
-                    configuration_helpers.get_value('PLATFORM_NAME', settings.PLATFORM_NAME),
-                ),
-                "emailAddress": settings.TECH_SUPPORT_EMAIL
-            }
-            contact.update(other_config.get(name, {}))
-            return contact
-=======
         other_config = {
             # These defaults can be overriden by self.other_config_str
             "EXTRA_DATA": ["attributes"],  # Save all attribute values the IdP sends into the UserSocialAuth table
@@ -536,7 +521,6 @@
             "SUPPORT_CONTACT": DEFAULT_SAML_CONTACT,
         }
         other_config.update(json.loads(self.other_config_str))
->>>>>>> 596a44c3
         return other_config[name]  # SECURITY_CONFIG, SP_EXTRA, or similar extra settings
 
 
