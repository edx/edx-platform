--- conflicted
+++ resolved
@@ -1442,12 +1442,7 @@
     return (user, profile, registration)
 
 
-<<<<<<< HEAD
-@csrf_exempt
-def create_account(request, post_override=None):  # pylint: disable-msg=too-many-statements
-=======
 def create_account_with_params(request, params):
->>>>>>> bde4dc5f
     """
     Given a request and a dict of parameters (which may or may not have come
     from the request), create an account for the requesting user, including
