"""Implements basics of Capa, including class CapaModule."""
import cgi
import datetime
import hashlib
import json
import logging
import os
import traceback
import struct
import sys

from pkg_resources import resource_string

from capa.capa_problem import LoncapaProblem, LoncapaSystem
from capa.responsetypes import StudentInputError, \
    ResponseError, LoncapaProblemError
from capa.util import convert_files_to_filenames
from .progress import Progress
from xmodule.exceptions import NotFoundError, ProcessingError
from xblock.fields import Scope, String, Boolean, Dict, Integer, Float
from .fields import Timedelta, Date
from django.utils.timezone import UTC
from .util.duedate import get_extended_due_date

log = logging.getLogger("edx.courseware")


# Generate this many different variants of problems with rerandomize=per_student
NUM_RANDOMIZATION_BINS = 20
# Never produce more than this many different seeds, no matter what.
MAX_RANDOMIZATION_BINS = 1000


def randomization_bin(seed, problem_id):
    """
    Pick a randomization bin for the problem given the user's seed and a problem id.

    We do this because we only want e.g. 20 randomizations of a problem to make analytics
    interesting.  To avoid having sets of students that always get the same problems,
    we'll combine the system's per-student seed with the problem id in picking the bin.
    """
    r_hash = hashlib.sha1()
    r_hash.update(str(seed))
    r_hash.update(str(problem_id))
    # get the first few digits of the hash, convert to an int, then mod.
    return int(r_hash.hexdigest()[:7], 16) % NUM_RANDOMIZATION_BINS


class Randomization(String):
    """
    Define a field to store how to randomize a problem.
    """
    def from_json(self, value):
        if value in ("", "true"):
            return "always"
        elif value == "false":
            return "per_student"
        return value

    to_json = from_json


class ComplexEncoder(json.JSONEncoder):
    """
    Extend the JSON encoder to correctly handle complex numbers
    """
    def default(self, obj):
        """
        Print a nicely formatted complex number, or default to the JSON encoder
        """
        if isinstance(obj, complex):
            return u"{real:.7g}{imag:+.7g}*j".format(real=obj.real, imag=obj.imag)
        return json.JSONEncoder.default(self, obj)


class CapaFields(object):
    """
    Define the possible fields for a Capa problem
    """
    display_name = String(
        display_name="Display Name",
        help="This name appears in the horizontal navigation at the top of the page.",
        scope=Scope.settings,
        # it'd be nice to have a useful default but it screws up other things; so,
        # use display_name_with_default for those
        default="Blank Advanced Problem"
    )
    attempts = Integer(help="Number of attempts taken by the student on this problem",
                       default=0, scope=Scope.user_state)
    max_attempts = Integer(
        display_name="Maximum Attempts",
        help=("Defines the number of times a student can try to answer this problem. "
              "If the value is not set, infinite attempts are allowed."),
        values={"min": 0}, scope=Scope.settings
    )
    due = Date(help="Date that this problem is due by", scope=Scope.settings)
    extended_due = Date(
        help="Date that this problem is due by for a particular student. This "
             "can be set by an instructor, and will override the global due "
             "date if it is set to a date that is later than the global due "
             "date.",
        default=None,
        scope=Scope.user_state,
    )
    graceperiod = Timedelta(
        help="Amount of time after the due date that submissions will be accepted",
        scope=Scope.settings
    )
    showanswer = String(
        display_name="Show Answer",
        help=("Defines when to show the answer to the problem. "
              "A default value can be set in Advanced Settings."),
        scope=Scope.settings,
        default="finished",
        values=[
            {"display_name": "Always", "value": "always"},
            {"display_name": "Answered", "value": "answered"},
            {"display_name": "Attempted", "value": "attempted"},
            {"display_name": "Closed", "value": "closed"},
            {"display_name": "Finished", "value": "finished"},
            {"display_name": "Past Due", "value": "past_due"},
            {"display_name": "Never", "value": "never"}]
    )
    force_save_button = Boolean(
        help="Whether to force the save button to appear on the page",
        scope=Scope.settings,
        default=False
    )
    rerandomize = Randomization(
        display_name="Randomization",
        help="Defines how often inputs are randomized when a student loads the problem. "
             "This setting only applies to problems that can have randomly generated numeric values. "
             "A default value can be set in Advanced Settings.",
        default="never",
        scope=Scope.settings,
        values=[
            {"display_name": "Always", "value": "always"},
            {"display_name": "On Reset", "value": "onreset"},
            {"display_name": "Never", "value": "never"},
            {"display_name": "Per Student", "value": "per_student"}
        ]
    )
    data = String(help="XML data for the problem", scope=Scope.content, default="<problem></problem>")
    correct_map = Dict(help="Dictionary with the correctness of current student answers",
                       scope=Scope.user_state, default={})
    input_state = Dict(help="Dictionary for maintaining the state of inputtypes", scope=Scope.user_state)
    student_answers = Dict(help="Dictionary with the current student responses", scope=Scope.user_state)
    done = Boolean(help="Whether the student has answered the problem", scope=Scope.user_state)
    seed = Integer(help="Random seed for this student", scope=Scope.user_state)
    minutes_allowed = Integer(help="EXPERIMENTAL FEATURE: DO NOT USE.  Number of minutes allowed to finish this assessment. Set 0 for no time-limit",
                              default=0, scope=Scope.settings)
    time_started = Date(help="time student started this assessment", scope=Scope.user_state)
    last_submission_time = Date(help="Last submission time", scope=Scope.user_state)
    submission_wait_seconds = Integer(
        display_name="Timer Between Attempts",
        help="Seconds a student must wait between submissions for a problem with multiple attempts.",
        scope=Scope.settings,
        default=0)
    weight = Float(
        display_name="Problem Weight",
        help=("Defines the number of points each problem is worth. "
              "If the value is not set, each response field in the problem is worth one point."),
        values={"min": 0, "step": .1},
        scope=Scope.settings
    )
    markdown = String(help="Markdown source of this module", default=None, scope=Scope.settings)
    source_code = String(
        help="Source code for LaTeX and Word problems. This feature is not well-supported.",
        scope=Scope.settings
    )
    text_customization = Dict(
        help="String customization substitutions for particular locations",
        scope=Scope.settings
        # TODO: someday it should be possible to not duplicate this definition here
        # and in inheritance.py
    )
    use_latex_compiler = Boolean(
        help="Enable LaTeX templates?",
        default=False,
        scope=Scope.settings
    )


class CapaMixin(CapaFields):
    """
        Core logic for Capa Problem, which can be used by XModules or XBlocks.
    """

    def __init__(self, *args, **kwargs):
        super(CapaMixin, self).__init__(*args, **kwargs)

        due_date = get_extended_due_date(self)

        if self.graceperiod is not None and due_date:
            self.close_date = due_date + self.graceperiod
        else:
            self.close_date = due_date

        if self.seed is None:
            self.choose_new_seed()

        # Need the problem location in openendedresponse to send out.  Adding
        # it to the system here seems like the least clunky way to get it
        # there.
        self.runtime.set('location', self.location.url())

        try:
            # TODO (vshnayder): move as much as possible of this work and error
            # checking to descriptor load time
            self.lcp = self.new_lcp(self.get_state_for_lcp())

            # At this point, we need to persist the randomization seed
            # so that when the problem is re-loaded (to check/view/save)
            # it stays the same.
            # However, we do not want to write to the database
            # every time the module is loaded.
            # So we set the seed ONLY when there is not one set already
            if self.seed is None:
                self.seed = self.lcp.seed

        except Exception as err:  # pylint: disable=broad-except
            msg = u'cannot create LoncapaProblem {loc}: {err}'.format(
                loc=self.location.url(), err=err)
            # TODO (vshnayder): do modules need error handlers too?
            # We shouldn't be switching on DEBUG.
            if self.runtime.DEBUG:
                log.warning(msg)
                # TODO (vshnayder): This logic should be general, not here--and may
                # want to preserve the data instead of replacing it.
                # e.g. in the CMS
                msg = u'<p>{msg}</p>'.format(msg=cgi.escape(msg))
                msg += u'<p><pre>{tb}</pre></p>'.format(
                    tb=cgi.escape(traceback.format_exc()))
                # create a dummy problem with error message instead of failing
                problem_text = (u'<problem><text><span class="inline-error">'
                                u'Problem {url} has an error:</span>{msg}</text></problem>'.format(
                                    url=self.location.url(),
                                    msg=msg)
                                )
                self.lcp = self.new_lcp(self.get_state_for_lcp(), text=problem_text)
            else:
                # add extra info and raise
                raise Exception(msg), None, sys.exc_info()[2]

            self.set_state_from_lcp()

        assert self.seed is not None

    def choose_new_seed(self):
        """
        Choose a new seed.
        """
        if self.rerandomize == 'never':
            self.seed = 1
        elif self.rerandomize == "per_student" and hasattr(self.runtime, 'seed'):
            # see comment on randomization_bin
            self.seed = randomization_bin(self.runtime.seed, self.location.url)
        else:
            self.seed = struct.unpack('i', os.urandom(4))[0]

            # So that sandboxed code execution can be cached, but still have an interesting
            # number of possibilities, cap the number of different random seeds.
            self.seed %= MAX_RANDOMIZATION_BINS

    def new_lcp(self, state, text=None):
        """
        Generate a new Loncapa Problem
        """
        if text is None:
            text = self.data

        capa_system = LoncapaSystem(
            ajax_url=self.runtime.ajax_url,
            anonymous_student_id=self.runtime.anonymous_student_id,
            cache=self.runtime.cache,
            can_execute_unsafe_code=self.runtime.can_execute_unsafe_code,
            DEBUG=self.runtime.DEBUG,
            filestore=self.runtime.filestore,
            i18n=self.runtime.service(self, "i18n"),
            node_path=self.runtime.node_path,
            render_template=self.runtime.render_template,
            seed=self.runtime.seed,      # Why do we do this if we have self.seed?
            STATIC_URL=self.runtime.STATIC_URL,
            xqueue=self.runtime.xqueue,
        )

        ### @jbau 2-21-14 edx-west HACK for deanonymized email HERE ###
        if hasattr(self.runtime, 'send_users_emailaddr_with_coderesponse'):
            capa_system.send_users_emailaddr_with_coderesponse = self.runtime.send_users_emailaddr_with_coderesponse
        if hasattr(self.runtime, 'deanonymized_user_email'):
            capa_system.deanonymized_user_email = self.runtime.deanonymized_user_email
        ###############################################################

        return LoncapaProblem(
            problem_text=text,
            id=self.location.html_id(),
            state=state,
            seed=self.seed,
            capa_system=capa_system,
        )

    def get_state_for_lcp(self):
        """
        Give a dictionary holding the state of the module
        """
        return {
            'done': self.done,
            'correct_map': self.correct_map,
            'student_answers': self.student_answers,
            'input_state': self.input_state,
            'seed': self.seed,
        }

    def set_state_from_lcp(self):
        """
        Set the module's state from the settings in `self.lcp`
        """
        lcp_state = self.lcp.get_state()
        self.done = lcp_state['done']
        self.correct_map = lcp_state['correct_map']
        self.input_state = lcp_state['input_state']
        self.student_answers = lcp_state['student_answers']
        self.seed = lcp_state['seed']

    def set_time_started(self):
        """
        Sets the time when the student started the module.
        """
        self.time_started = datetime.datetime.now(UTC())

    def set_last_submission_time(self):
        """
        Set the module's last submission time (when the problem was checked)
        """
        self.last_submission_time = datetime.datetime.now(UTC())

    def get_score(self):
        """
        Access the problem's score
        """
        return self.lcp.get_score()

    def max_score(self):
        """
        Access the problem's max score
        """
        return self.lcp.get_max_score()

    def get_progress(self):
        """
        For now, just return score / max_score
        """
        score_dict = self.get_score()
        score = score_dict['score']
        total = score_dict['total']

        if total > 0:
            if self.weight is not None:
                # Progress objects expect total > 0
                if self.weight == 0:
                    return None

                # scale score and total by weight/total:
                score = score * self.weight / total
                total = self.weight

            try:
                return Progress(score, total)
            except (TypeError, ValueError):
                log.exception("Got bad progress")
                return None
        return None

    def get_html(self):
        """
        Return some html with data about the module
        """
        progress = self.get_progress()
        return self.runtime.render_template('problem_ajax.html', {
            'element_id': self.location.html_id(),
            'id': self.id,
            'ajax_url': self.runtime.ajax_url,
            'progress_status': Progress.to_js_status_str(progress),
            'progress_detail': Progress.to_js_detail_str(progress),
        })

    def check_button_name(self):
        """
        Determine the name for the "check" button.

        Usually it is just "Check", but if this is the student's
        final attempt, change the name to "Final Check".
        The text can be customized by the text_customization setting.
        """
        # The logic flow is a little odd so that _('xxx') strings can be found for
        # translation while also running _() just once for each string.
        _ = self.runtime.service(self, "i18n").ugettext
        check = _('Submit')
        final_check = _('Final Submit')

        # Apply customizations if present
        if 'custom_check' in self.text_customization:
            check = _(self.text_customization.get('custom_check'))
        if 'custom_final_check' in self.text_customization:
            final_check = _(self.text_customization.get('custom_final_check'))
        # TODO: need a way to get the customized words into the list of
        # words to be translated

        if self.max_attempts is not None and self.attempts >= self.max_attempts - 1:
            return final_check
        else:
            return check

    def should_show_check_button(self):
        """
        Return True/False to indicate whether to show the "Check" button.
        """
        submitted_without_reset = (self.is_submitted() and self.rerandomize == "always")

        # If the problem is closed (past due / too many attempts)
        # then we do NOT show the "check" button
        # Also, do not show the "check" button if we're waiting
        # for the user to reset a randomized problem
        if self.closed() or submitted_without_reset:
            return False
        else:
            return True

    def should_show_reset_button(self):
        """
        Return True/False to indicate whether to show the "Reset" button.
        """
        is_survey_question = (self.max_attempts == 0)

        if self.rerandomize in ["always", "onreset"]:

            # If the problem is closed (and not a survey question with max_attempts==0),
            # then do NOT show the reset button.
            # If the problem hasn't been submitted yet, then do NOT show
            # the reset button.
            if (self.closed() and not is_survey_question) or not self.is_submitted():
                return False
            else:
                return True
        # Only randomized problems need a "reset" button
        else:
            return False

    def should_show_save_button(self):
        """
        Return True/False to indicate whether to show the "Save" button.
        """

        # If the user has forced the save button to display,
        # then show it as long as the problem is not closed
        # (past due / too many attempts)
        if self.force_save_button:
            return not self.closed()
        else:
            is_survey_question = (self.max_attempts == 0)
            needs_reset = self.is_submitted() and self.rerandomize == "always"

            # If the student has unlimited attempts, and their answers
            # are not randomized, then we do not need a save button
            # because they can use the "Check" button without consequences.
            #
            # The consequences we want to avoid are:
            # * Using up an attempt (if max_attempts is set)
            # * Changing the current problem, and no longer being
            #   able to view it (if rerandomize is "always")
            #
            # In those cases. the if statement below is false,
            # and the save button can still be displayed.
            #
            if self.max_attempts is None and self.rerandomize != "always":
                return False

            # If the problem is closed (and not a survey question with max_attempts==0),
            # then do NOT show the save button
            # If we're waiting for the user to reset a randomized problem
            # then do NOT show the save button
            elif (self.closed() and not is_survey_question) or needs_reset:
                return False
            else:
                return True

    def handle_problem_html_error(self, err):
        """
        Create a dummy problem to represent any errors.

        Change our problem to a dummy problem containing a warning message to
        display to users. Returns the HTML to show to users

        `err` is the Exception encountered while rendering the problem HTML.
        """
        log.exception(err.message)

        # TODO (vshnayder): another switch on DEBUG.
        if self.runtime.DEBUG:
            msg = (
                u'[courseware.capa.capa_module] <font size="+1" color="red">'
                u'Failed to generate HTML for problem {url}</font>'.format(
                    url=cgi.escape(self.location.url()))
            )
            msg += u'<p>Error:</p><p><pre>{msg}</pre></p>'.format(msg=cgi.escape(err.message))
            msg += u'<p><pre>{tb}</pre></p>'.format(tb=cgi.escape(traceback.format_exc()))
            html = msg

        else:
            # We're in non-debug mode, and possibly even in production. We want
            #   to avoid bricking of problem as much as possible

            # Presumably, student submission has corrupted LoncapaProblem HTML.
            #   First, pull down all student answers
            student_answers = self.lcp.student_answers
            answer_ids = student_answers.keys()

            # Some inputtypes, such as dynamath, have additional "hidden" state that
            #   is not exposed to the student. Keep those hidden
            # TODO: Use regex, e.g. 'dynamath' is suffix at end of answer_id
            hidden_state_keywords = ['dynamath']
            for answer_id in answer_ids:
                for hidden_state_keyword in hidden_state_keywords:
                    if answer_id.find(hidden_state_keyword) >= 0:
                        student_answers.pop(answer_id)

            # Next, generate a fresh LoncapaProblem
            self.lcp = self.new_lcp(None)
            self.set_state_from_lcp()

            # Prepend a scary warning to the student
            _ = self.runtime.service(self, "i18n").ugettext
            warning_msg = _("Warning: The problem has been reset to its initial state!")
            warning = '<div class="capa_reset"> <h2> ' + warning_msg + '</h2>'

            # Translators: Following this message, there will be a bulleted list of items.
            warning_msg = _("The problem's state was corrupted by an invalid submission. The submission consisted of:")
            warning += warning_msg + '<ul>'

            for student_answer in student_answers.values():
                if student_answer != '':
                    warning += '<li>' + cgi.escape(student_answer) + '</li>'

            warning_msg = _('If this error persists, please contact the course staff.')
            warning += '</ul>' + warning_msg + '</div>'

            html = warning
            try:
                html += self.lcp.get_html()
            except Exception:  # pylint: disable=broad-except
                # Couldn't do it. Give up.
                log.exception("Unable to generate html from LoncapaProblem")
                raise

        return html

    def get_problem_html(self, encapsulate=True):
        """
        Return html for the problem.

        Adds check, reset, save buttons as necessary based on the problem config and state.
        """

        try:
            html = self.lcp.get_html()

        # If we cannot construct the problem HTML,
        # then generate an error message instead.
        except Exception as err:  # pylint: disable=broad-except
            html = self.handle_problem_html_error(err)

        # The convention is to pass the name of the check button
        # if we want to show a check button, and False otherwise
        # This works because non-empty strings evaluate to True
        if self.should_show_check_button():
            check_button = self.check_button_name()
        else:
            check_button = False

        problem_is_timed = self.minutes_allowed > 0

        if problem_is_timed and not self.time_started:
            self.set_time_started()

        end_time_to_display = (self.time_started + datetime.timedelta(minutes=self.minutes_allowed)
                               if problem_is_timed
                               else None)

        # because we use self.due and not self.close_date below, this is not the actual end_time, but the
        # end_time we want to display to the user
        if self.due and end_time_to_display:
            end_time_to_display = min(self.due, end_time_to_display)


        content = {
            'name': self.display_name_with_default,
            'html': html,
            'weight': self.weight,
        }

        context = {
            'problem': content,
            'id': self.id,
            'problem_is_timed': problem_is_timed,
            'start_time': self.time_started,
            'end_time_to_display': end_time_to_display,
            'check_button': check_button,
            'reset_button': self.should_show_reset_button(),
            'save_button': self.should_show_save_button(),
            'answer_available': self.answer_available(),
            'attempts_used': self.attempts,
            'attempts_allowed': self.max_attempts,
        }

        html = self.runtime.render_template('problem.html', context)

        if encapsulate:
            html = u'<div id="problem_{id}" class="problem" data-url="{ajax_url}">'.format(
                id=self.location.html_id(), ajax_url=self.runtime.ajax_url
            ) + html + "</div>"

        # Now do all the substitutions which the LMS module_render normally does, but
        # we need to do here explicitly since we can get called for our HTML via AJAX
        html = self.runtime.replace_urls(html)
        if self.runtime.replace_course_urls:
            html = self.runtime.replace_course_urls(html)

        if self.runtime.replace_jump_to_id_urls:
            html = self.runtime.replace_jump_to_id_urls(html)

        return html

    def exceeded_time_limit(self):
        """
        Has student used up allotted time, if set
        """
        if self.minutes_allowed <= 0 or not self.time_started:
            return False
        now = datetime.datetime.now(UTC())
        # built in hardcoded grace period of 5 min
        time_limit_end = self.time_started + datetime.timedelta(minutes=(self.minutes_allowed + 5))
        return now > time_limit_end

    def is_past_due(self):
        """
        Is it now past this problem's due date, including grace period?
        """
        return (self.close_date is not None and
                datetime.datetime.now(UTC()) > self.close_date)

    def closed(self):
        """
        Is the student still allowed to submit answers?
        """
        if self.max_attempts is not None and self.attempts >= self.max_attempts:
            return True
        if self.is_past_due():
            return True
        if self.exceeded_time_limit():
            return True

        return False

    def is_submitted(self):
        """
        Used to decide to show or hide RESET or CHECK buttons.

        Means that student submitted problem and nothing more.
        Problem can be completely wrong.
        Pressing RESET button makes this function to return False.
        """
        # used by conditional module
        return self.lcp.done

    def is_attempted(self):
        """
        Has the problem been attempted?

        used by conditional module
        """
        return self.attempts > 0

    def is_correct(self):
        """
        True iff full points
        """
        score_dict = self.get_score()
        return score_dict['score'] == score_dict['total']

    def answer_available(self):
        """
        Is the user allowed to see an answer?
        """
        if self.showanswer == '':
            return False
        elif self.showanswer == "never":
            return False
        elif self.runtime.user_is_staff:
            # This is after the 'never' check because admins can see the answer
            # unless the problem explicitly prevents it
            return True
        elif self.showanswer == 'attempted':
            return self.attempts > 0
        elif self.showanswer == 'answered':
            # NOTE: this is slightly different from 'attempted' -- resetting the problems
            # makes lcp.done False, but leaves attempts unchanged.
            return self.lcp.done
        elif self.showanswer == 'closed':
            return self.closed()
        elif self.showanswer == 'finished':
            return self.closed() or self.is_correct()

        elif self.showanswer == 'past_due':
            return self.is_past_due()
        elif self.showanswer == 'always':
            return True

        return False

    def update_score(self, data):
        """
        Delivers grading response (e.g. from asynchronous code checking) to
            the capa problem, so its score can be updated

        'data' must have a key 'response' which is a string that contains the
            grader's response

        No ajax return is needed. Return empty dict.
        """
        queuekey = data['queuekey']
        score_msg = data['xqueue_body']
        self.lcp.update_score(score_msg, queuekey)
        self.set_state_from_lcp()
        self.publish_grade()

        return dict()  # No AJAX return is needed

    def handle_ungraded_response(self, data):
        """
        Delivers a response from the XQueue to the capa problem

        The score of the problem will not be updated

        Args:
            - data (dict) must contain keys:
                            queuekey - a key specific to this response
                            xqueue_body - the body of the response
        Returns:
            empty dictionary

        No ajax return is needed, so an empty dict is returned
        """
        queuekey = data['queuekey']
        score_msg = data['xqueue_body']

        # pass along the xqueue message to the problem
        self.lcp.ungraded_response(score_msg, queuekey)
        self.set_state_from_lcp()
        return dict()

    def handle_input_ajax(self, data):
        """
        Handle ajax calls meant for a particular input in the problem

        Args:
            - data (dict) - data that should be passed to the input
        Returns:
            - dict containing the response from the input
        """
        response = self.lcp.handle_input_ajax(data)

        # save any state changes that may occur
        self.set_state_from_lcp()
        return response

    def get_answer(self, _data):
        """
        For the "show answer" button.

        Returns the answers: {'answers' : answers}
        """
        event_info = dict()
        event_info['problem_id'] = self.location.url()
        self.runtime.track_function('showanswer', event_info)
        if not self.answer_available():
            raise NotFoundError('Answer is not available')
        else:
            answers = self.lcp.get_question_answers()
            self.set_state_from_lcp()

        # answers (eg <solution>) may have embedded images
        #   but be careful, some problems are using non-string answer dicts
        new_answers = dict()
        for answer_id in answers:
            try:
                new_answer = {answer_id: self.runtime.replace_urls(answers[answer_id])}
            except TypeError:
                log.debug(u'Unable to perform URL substitution on answers[%s]: %s',
                          answer_id, answers[answer_id])
                new_answer = {answer_id: answers[answer_id]}
            new_answers.update(new_answer)

        return {'answers': new_answers}

    # Figure out if we should move these to capa_problem?
    def get_problem(self, _data):
        """
        Return results of get_problem_html, as a simple dict for json-ing.
        { 'html': <the-html> }

        Used if we want to reconfirm we have the right thing e.g. after
        several AJAX calls.
        """
        return {'html': self.get_problem_html(encapsulate=False)}

    @staticmethod
    def make_dict_of_responses(data):
        """
        Make dictionary of student responses (aka "answers")

        `data` is POST dictionary (webob.multidict.MultiDict).

        The `data` dict has keys of the form 'x_y', which are mapped
        to key 'y' in the returned dict.  For example,
        'input_1_2_3' would be mapped to '1_2_3' in the returned dict.

        Some inputs always expect a list in the returned dict
        (e.g. checkbox inputs).  The convention is that
        keys in the `data` dict that end with '[]' will always
        have list values in the returned dict.
        For example, if the `data` dict contains {'input_1[]': 'test' }
        then the output dict would contain {'1': ['test'] }
        (the value is a list).

        Some other inputs such as ChoiceTextInput expect a dict of values in the returned
        dict  If the key ends with '{}' then we will assume that the value is a json
        encoded dict and deserialize it.
        For example, if the `data` dict contains {'input_1{}': '{"1_2_1": 1}'}
        then the output dict would contain {'1': {"1_2_1": 1} }
        (the value is a dictionary)

        Raises an exception if:

        -A key in the `data` dictionary does not contain at least one underscore
          (e.g. "input" is invalid, but "input_1" is valid)

        -Two keys end up with the same name in the returned dict.
          (e.g. 'input_1' and 'input_1[]', which both get mapped to 'input_1'
           in the returned dict)
        """
        answers = dict()

        # webob.multidict.MultiDict is a view of a list of tuples,
        # so it will return a multi-value key once for each value.
        # We only want to consider each key a single time, so we use set(data.keys())
        for key in set(data.keys()):
            # e.g. input_resistor_1 ==> resistor_1
            _, _, name = key.partition('_')  # pylint: disable=redefined-outer-name

            # If key has no underscores, then partition
            # will return (key, '', '')
            # We detect this and raise an error
            if not name:
                raise ValueError(u"{key} must contain at least one underscore".format(key=key))

            else:
                # This allows for answers which require more than one value for
                # the same form input (e.g. checkbox inputs). The convention is that
                # if the name ends with '[]' (which looks like an array), then the
                # answer will be an array.
                # if the name ends with '{}' (Which looks like a dict),
                # then the answer will be a dict
                is_list_key = name.endswith('[]')
                is_dict_key = name.endswith('{}')
                name = name[:-2] if is_list_key or is_dict_key else name

                if is_list_key:
                    val = data.getall(key)
                elif is_dict_key:
                    try:
                        val = json.loads(data[key])
                    # If the submission wasn't deserializable, raise an error.
                    except(KeyError, ValueError):
                        raise ValueError(
                            u"Invalid submission: {val} for {key}".format(val=data[key], key=key)
                        )
                else:
                    val = data[key]

                # If the name already exists, then we don't want
                # to override it.  Raise an error instead
                if name in answers:
                    raise ValueError(u"Key {name} already exists in answers dict".format(name=name))
                else:
                    answers[name] = val

        return answers

    def publish_grade(self):
        """
        Publishes the student's current grade to the system as an event
        """
        score = self.lcp.get_score()
        self.runtime.publish(
            self,
            {
                'event_name': 'grade',
                'value': score['score'],
                'max_value': score['total'],
            }
        )

        return {'grade': score['score'], 'max_grade': score['total']}

    def check_problem(self, data, override_time=False):
        """
        Checks whether answers to a problem are correct

        Returns a map of correct/incorrect answers:
          {'success' : 'correct' | 'incorrect' | AJAX alert msg string,
           'contents' : html}
        """
        event_info = dict()
        event_info['state'] = self.lcp.get_state()
        event_info['problem_id'] = self.location.url()

        answers = self.make_dict_of_responses(data)
        answers_without_files = convert_files_to_filenames(answers)
        event_info['answers'] = answers_without_files

        # Can override current time
        current_time = datetime.datetime.now(UTC())
        if override_time is not False:
            current_time = override_time

        _ = self.runtime.service(self, "i18n").ugettext

        # Too late. Cannot submit
        if self.closed():
            event_info['failure'] = 'closed'
            self.runtime.track_function('problem_check_fail', event_info)
            raise NotFoundError(_("Problem is closed."))

        # Problem submitted. Student should reset before checking again
        if self.done and self.rerandomize == "always":
            event_info['failure'] = 'unreset'
            self.runtime.track_function('problem_check_fail', event_info)
            raise NotFoundError(_("Problem must be reset before it can be checked again."))

        # Problem queued. Students must wait a specified waittime before they are allowed to submit
        if self.lcp.is_queued():
            prev_submit_time = self.lcp.get_recentmost_queuetime()

            waittime_between_requests = self.runtime.xqueue['waittime']
            if (current_time - prev_submit_time).total_seconds() < waittime_between_requests:
                msg = _(u"You must wait at least {wait} seconds between submissions.").format(
                    wait=waittime_between_requests)
                return {'success': msg, 'html': ''}  # Prompts a modal dialog in ajax callback

        # Wait time between resets
        if self.last_submission_time is not None and self.submission_wait_seconds != 0:
            if (current_time - self.last_submission_time).total_seconds() < self.submission_wait_seconds:
                seconds_left = int(self.submission_wait_seconds - (current_time - self.last_submission_time).total_seconds())
                msg = u'You must wait at least {w} between submissions. {s} remaining.'.format(
                    w=self.pretty_print_seconds(self.submission_wait_seconds), s=self.pretty_print_seconds(seconds_left))
                return {'success': msg, 'html': ''}  # Prompts a modal dialog in ajax callback

        try:
            correct_map = self.lcp.grade_answers(answers)
            self.attempts = self.attempts + 1
            self.lcp.done = True
            self.set_state_from_lcp()
            self.set_last_submission_time()

        except (StudentInputError, ResponseError, LoncapaProblemError) as inst:
            log.warning("StudentInputError in capa_module:problem_check", exc_info=True)

            # Save the user's state before failing
            self.set_state_from_lcp()

            # If the user is a staff member, include
            # the full exception, including traceback,
            # in the response
            if self.runtime.user_is_staff:
                msg = u"Staff debug info: {tb}".format(tb=cgi.escape(traceback.format_exc()))

            # Otherwise, display just an error message,
            # without a stack trace
            else:
                # Translators: {msg} will be replaced with a problem's error message.
                msg = _(u"Error: {msg}").format(msg=inst.message)

            return {'success': msg}

        except Exception as err:
            # Save the user's state before failing
            self.set_state_from_lcp()

            if self.runtime.DEBUG:
                msg = u"Error checking problem: {}".format(err.message)
                msg += u'\nTraceback:\n{}'.format(traceback.format_exc())
                return {'success': msg}
            raise

        published_grade = self.publish_grade()

        # success = correct if ALL questions in this problem are correct
        success = 'correct'
        for answer_id in correct_map:
            if not correct_map.is_correct(answer_id):
                success = 'incorrect'

        # NOTE: We are logging both full grading and queued-grading submissions. In the latter,
        #       'success' will always be incorrect
        event_info['grade'] = published_grade['grade']
        event_info['max_grade'] = published_grade['max_grade']
        event_info['correct_map'] = correct_map.get_dict()
        event_info['success'] = success
        event_info['attempts'] = self.attempts
<<<<<<< HEAD
        self.unmask_log(event_info)
=======
        event_info['submission'] = self.get_submission_metadata_safe(answers_without_files, correct_map)
>>>>>>> 76566be2
        self.runtime.track_function('problem_check', event_info)

        if hasattr(self.runtime, 'psychometrics_handler'):  # update PsychometricsData using callback
            self.runtime.psychometrics_handler(self.get_state_for_lcp())

        # render problem into HTML
        html = self.get_problem_html(encapsulate=False)

        return {'success': success, 'contents': html}

    def unmask_log(self, event_info):
        """
        Translate the logging event_info to account for masking
        and record the display_order.
        This only changes names for responses that are masked, otherwise a NOP.
        """
        # answers is like: {u'i4x-Stanford-CS99-problem-dada976e76f34c24bc8415039dee1300_2_1': u'mask_0'}
        # Each response values has an answer_id which matches the key in answers.
        for response in self.lcp.responders.values():
            if hasattr(response, 'is_masked'):
                # Just programming defensively, we don't assume much about the structure of event_info,
                # but check for the existence of each thing to unmask

                # 1. answers/id
                answer =  event_info.get('answers', {}).get(response.answer_id)
                if answer is not None:
                    event_info['answers'][response.answer_id] = response.unmask_name(answer)

                # 2. state/student_answers/id
                answer = event_info.get('state', {}).get('student_answers', {}).get(response.answer_id)
                if answer is not None:
                    event_info['state']['student_answers'][response.answer_id] = response.unmask_name(answer)

                # 3. Record the shuffled ordering
                if not 'display_order' in event_info:
                    event_info['display_order'] = {}
                event_info['display_order'][response.answer_id] = response.unmask_order()

    def pretty_print_seconds(self, num_seconds):
        """
        Returns time formatted nicely.
        """
        if(num_seconds < 60):
            plural = "s" if num_seconds > 1 else ""
            return "%i second%s" % (num_seconds, plural)
        elif(num_seconds < 60 * 60):
            min_display = int(num_seconds / 60)
            sec_display = num_seconds % 60
            plural = "s" if min_display > 1 else ""
            if sec_display == 0:
                return "%i minute%s" % (min_display, plural)
            else:
                return "%i min, %i sec" % (min_display, sec_display)
        else:
            hr_display = int(num_seconds / 3600)
            min_display = int((num_seconds % 3600) / 60)
            sec_display = num_seconds % 60
            if sec_display == 0:
                return "%i hr, %i min" % (hr_display, min_display)
            else:
                return "%i hr, %i min, %i sec" % (hr_display, min_display, sec_display)

    def get_submission_metadata_safe(self, answers, correct_map):
        """
        Ensures that no exceptions are thrown while generating input metadata summaries.  Returns the
        summary if it is successfully created, otherwise an empty dictionary.
        """
        try:
            return self.get_submission_metadata(answers, correct_map)
        except Exception:  # pylint: disable=broad-except
            # NOTE: The above process requires deep inspection of capa structures that may break for some
            # uncommon problem types.  Ensure that it does not prevent answer submission in those
            # cases.  Any occurrences of errors in this block should be investigated and resolved.
            log.exception('Unable to gather submission metadata, it will not be included in the event.')

        return {}

    def get_submission_metadata(self, answers, correct_map):
        """
        Return a map of inputs to their corresponding summarized metadata.

        Returns:
            A map whose keys are a unique identifier for the input (in this case a capa input_id) and
            whose values are:

                question (str): Is the prompt that was presented to the student.  It corresponds to the
                    label of the input.
                answer (mixed): Is the answer the student provided.  This may be a rich structure,
                    however it must be json serializable.
                response_type (str): The XML tag of the capa response type.
                input_type (str): The XML tag of the capa input type.
                correct (bool): Whether or not the provided answer is correct.  Will be an empty
                    string if correctness could not be determined.
                variant (str): In some cases the same question can have several different variants.
                    This string should uniquely identify the variant of the question that was answered.
                    In the capa context this corresponds to the `seed`.

        This function attempts to be very conservative and make very few assumptions about the structure
        of the problem.  If problem related metadata cannot be located it should be replaced with empty
        strings ''.
        """

        input_metadata = {}
        for input_id, internal_answer in answers.iteritems():
            answer_input = self.lcp.inputs.get(input_id)

            if answer_input is None:
                log.warning('Input id %s is not mapped to an input type.', input_id)

            answer_response = None
            for response, responder in self.lcp.responders.iteritems():
                for other_input_id in self.lcp.responder_answers[response]:
                    if other_input_id == input_id:
                        answer_response = responder

            if answer_response is None:
                log.warning('Answer responder could not be found for input_id %s.', input_id)

            user_visible_answer = internal_answer
            if hasattr(answer_input, 'get_user_visible_answer'):
                user_visible_answer = answer_input.get_user_visible_answer(internal_answer)

            # If this problem has rerandomize enabled, then it will generate N variants of the
            # question, one per unique seed value.  In this case we would like to know which
            # variant was selected.  Ideally it would be nice to have the exact question that
            # was presented to the user, with values interpolated etc, but that can be done
            # later if necessary.
            variant = ''
            if self.rerandomize != 'never':
                variant = self.seed

            is_correct = correct_map.is_correct(input_id)
            if is_correct is None:
                is_correct = ''

            input_metadata[input_id] = {
                'question': getattr(answer_input, 'loaded_attributes', {}).get('label', ''),
                'answer': user_visible_answer,
                'response_type': getattr(getattr(answer_response, 'xml', None), 'tag', ''),
                'input_type': getattr(answer_input, 'tag', ''),
                'correct': is_correct,
                'variant': variant,
            }

        return input_metadata

    def rescore_problem(self):
        """
        Checks whether the existing answers to a problem are correct.

        This is called when the correct answer to a problem has been changed,
        and the grade should be re-evaluated.

        Returns a dict with one key:
            {'success' : 'correct' | 'incorrect' | AJAX alert msg string }

        Raises NotFoundError if called on a problem that has not yet been
        answered, or NotImplementedError if it's a problem that cannot be rescored.

        Returns the error messages for exceptions occurring while performing
        the rescoring, rather than throwing them.
        """
        event_info = {'state': self.lcp.get_state(), 'problem_id': self.location.url()}

        _ = self.runtime.service(self, "i18n").ugettext

        if not self.lcp.supports_rescoring():
            event_info['failure'] = 'unsupported'
            self.runtime.track_function('problem_rescore_fail', event_info)
            # Translators: 'rescoring' refers to the act of re-submitting a student's solution so it can get a new score.
            raise NotImplementedError(_("Problem's definition does not support rescoring."))

        if not self.done:
            event_info['failure'] = 'unanswered'
            self.runtime.track_function('problem_rescore_fail', event_info)
            raise NotFoundError(_("Problem must be answered before it can be graded again."))

        # get old score, for comparison:
        orig_score = self.lcp.get_score()
        event_info['orig_score'] = orig_score['score']
        event_info['orig_total'] = orig_score['total']

        try:
            correct_map = self.lcp.rescore_existing_answers()

        except (StudentInputError, ResponseError, LoncapaProblemError) as inst:
            log.warning("Input error in capa_module:problem_rescore", exc_info=True)
            event_info['failure'] = 'input_error'
            self.runtime.track_function('problem_rescore_fail', event_info)
            return {'success': u"Error: {0}".format(inst.message)}

        except Exception as err:
            event_info['failure'] = 'unexpected'
            self.runtime.track_function('problem_rescore_fail', event_info)
            if self.runtime.DEBUG:
                msg = u"Error checking problem: {0}".format(err.message)
                msg += u'\nTraceback:\n' + traceback.format_exc()
                return {'success': msg}
            raise

        # rescoring should have no effect on attempts, so don't
        # need to increment here, or mark done.  Just save.
        self.set_state_from_lcp()

        self.publish_grade()

        new_score = self.lcp.get_score()
        event_info['new_score'] = new_score['score']
        event_info['new_total'] = new_score['total']

        # success = correct if ALL questions in this problem are correct
        success = 'correct'
        for answer_id in correct_map:
            if not correct_map.is_correct(answer_id):
                success = 'incorrect'

        # NOTE: We are logging both full grading and queued-grading submissions. In the latter,
        #       'success' will always be incorrect
        event_info['correct_map'] = correct_map.get_dict()
        event_info['success'] = success
        event_info['attempts'] = self.attempts
        self.runtime.track_function('problem_rescore', event_info)

        # psychometrics should be called on rescoring requests in the same way as check-problem
        if hasattr(self.runtime, 'psychometrics_handler'):  # update PsychometricsData using callback
            self.runtime.psychometrics_handler(self.get_state_for_lcp())

        return {'success': success}

    def save_problem(self, data):
        """
        Save the passed in answers.
        Returns a dict { 'success' : bool, 'msg' : message }
        The message is informative on success, and an error message on failure.
        """
        event_info = dict()
        event_info['state'] = self.lcp.get_state()
        event_info['problem_id'] = self.location.url()

        answers = self.make_dict_of_responses(data)
        event_info['answers'] = answers
        _ = self.runtime.service(self, "i18n").ugettext

        # Too late. Cannot submit
        if self.closed() and not self.max_attempts == 0:
            event_info['failure'] = 'closed'
            self.runtime.track_function('save_problem_fail', event_info)
            return {
                'success': False,
                # Translators: 'closed' means the problem's due date has passed. You may no longer attempt to solve the problem.
                'msg': _("Problem is closed.")
            }

        # Problem submitted. Student should reset before saving
        # again.
        if self.done and self.rerandomize == "always":
            event_info['failure'] = 'done'
            self.runtime.track_function('save_problem_fail', event_info)
            return {
                'success': False,
                'msg': _("Problem needs to be reset prior to save.")
            }

        self.lcp.student_answers = answers

        self.set_state_from_lcp()

        self.runtime.track_function('save_problem_success', event_info)
        msg = _("Your answers have been saved.")
        if not self.max_attempts == 0:
            msg = _("Your answers have been saved but not graded. Click 'Check' to grade them.")
        return {
            'success': True,
            'msg': msg,
        }

    def reset_problem(self, _data):
        """
        Changes problem state to unfinished -- removes student answers,
        and causes problem to rerender itself.

        Returns a dictionary of the form:
          {'success': True/False,
           'html': Problem HTML string }

        If an error occurs, the dictionary will also have an
        `error` key containing an error message.
        """
        event_info = dict()
        event_info['old_state'] = self.lcp.get_state()
        event_info['problem_id'] = self.location.url()
        _ = self.runtime.service(self, "i18n").ugettext

        if self.closed():
            event_info['failure'] = 'closed'
            self.runtime.track_function('reset_problem_fail', event_info)
            return {
                'success': False,
                # Translators: 'closed' means the problem's due date has passed. You may no longer attempt to solve the problem.
                'error': _("Problem is closed."),
            }

        if not self.done:
            event_info['failure'] = 'not_done'
            self.runtime.track_function('reset_problem_fail', event_info)
            return {
                'success': False,
                'error': _("Refresh the page and make an attempt before resetting."),
            }

        if self.rerandomize in ["always", "onreset"]:
            # Reset random number generator seed.
            self.choose_new_seed()

        # Generate a new problem with either the previous seed or a new seed
        self.lcp = self.new_lcp(None)

        # Pull in the new problem seed
        self.set_state_from_lcp()

        event_info['new_state'] = self.lcp.get_state()
        self.runtime.track_function('reset_problem', event_info)

        return {
            'success': True,
            'html': self.get_problem_html(encapsulate=False),
        }<|MERGE_RESOLUTION|>--- conflicted
+++ resolved
@@ -1017,11 +1017,10 @@
         event_info['correct_map'] = correct_map.get_dict()
         event_info['success'] = success
         event_info['attempts'] = self.attempts
-<<<<<<< HEAD
+        event_info['submission'] = self.get_submission_metadata_safe(answers_without_files, correct_map)
+
         self.unmask_log(event_info)
-=======
-        event_info['submission'] = self.get_submission_metadata_safe(answers_without_files, correct_map)
->>>>>>> 76566be2
+
         self.runtime.track_function('problem_check', event_info)
 
         if hasattr(self.runtime, 'psychometrics_handler'):  # update PsychometricsData using callback
