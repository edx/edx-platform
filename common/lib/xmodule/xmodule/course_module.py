--- conflicted
+++ resolved
@@ -1,9 +1,6 @@
 import logging
-<<<<<<< HEAD
 from cStringIO import StringIO
-=======
 from math import exp, erf
->>>>>>> bdc55d36
 from lxml import etree
 from path import path  # NOTE (THK): Only used for detecting presence of syllabus
 import requests
