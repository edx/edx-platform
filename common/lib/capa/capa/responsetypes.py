#
# File:   courseware/capa/responsetypes.py
#
'''
Problem response evaluation.  Handles checking of student responses, of a variety of types.

Used by capa_problem.py
'''

# standard library imports
import abc
import cgi
import hashlib
import inspect
import json
import logging
import numbers
import numpy
import os
import random
import re
import requests
import subprocess
import traceback
import xml.sax.saxutils as saxutils

from collections import namedtuple
from shapely.geometry import Point, MultiPoint

# specific library imports
from calc import evaluator, UndefinedVariable
from correctmap import CorrectMap
from datetime import datetime
from util import *
from lxml import etree
from lxml.html.soupparser import fromstring as fromstring_bs     # uses Beautiful Soup!!! FIXME?
import xqueue_interface

log = logging.getLogger('mitx.' + __name__)


#-----------------------------------------------------------------------------
# Exceptions


class LoncapaProblemError(Exception):
    '''
    Error in specification of a problem
    '''
    pass


class ResponseError(Exception):
    '''
    Error for failure in processing a response
    '''
    pass


class StudentInputError(Exception):
    pass

#-----------------------------------------------------------------------------
#
# Main base class for CAPA responsetypes


class LoncapaResponse(object):
    """
    Base class for CAPA responsetypes.  Each response type (ie a capa question,
    which is part of a capa problem) is represented as a subclass,
    which should provide the following methods:

      - get_score           : evaluate the given student answers, and return a CorrectMap
      - get_answers         : provide a dict of the expected answers for this problem

    Each subclass must also define the following attributes:

      - response_tag         : xhtml tag identifying this response (used in auto-registering)

    In addition, these methods are optional:

      - setup_response : find and note the answer input field IDs for the response; called
                         by __init__

      - check_hint_condition : check to see if the student's answers satisfy a particular
                               condition for a hint to be displayed

      - render_html          : render this Response as HTML (must return XHTML-compliant string)
      - __unicode__          : unicode representation of this Response

    Each response type may also specify the following attributes:

      - max_inputfields      : (int) maximum number of answer input fields (checked in __init__
                               if not None)

      - allowed_inputfields  : list of allowed input fields (each a string) for this Response

      - required_attributes  : list of required attributes (each a string) on the main
                               response XML stanza

      - hint_tag             : xhtml tag identifying hint associated with this response inside
                               hintgroup
    """
    __metaclass__ = abc.ABCMeta  # abc = Abstract Base Class

    response_tag = None
    hint_tag = None

    max_inputfields = None
    allowed_inputfields = []
    required_attributes = []

    def __init__(self, xml, inputfields, context, system=None):
        '''
        Init is passed the following arguments:

          - xml         : ElementTree of this Response
          - inputfields : ordered list of ElementTrees for each input entry field in this Response
          - context     : script processor context
          - system      : ModuleSystem instance which provides OS, rendering, and user context

        '''
        self.xml = xml
        self.inputfields = inputfields
        self.context = context
        self.system = system

        for abox in inputfields:
            if abox.tag not in self.allowed_inputfields:
                msg = "%s: cannot have input field %s" % (unicode(self), abox.tag)
                msg += "\nSee XML source line %s" % getattr(xml, 'sourceline', '<unavailable>')
                raise LoncapaProblemError(msg)

        if self.max_inputfields and len(inputfields) > self.max_inputfields:
            msg = "%s: cannot have more than %s input fields" % (
                unicode(self), self.max_inputfields)
            msg += "\nSee XML source line %s" % getattr(xml, 'sourceline', '<unavailable>')
            raise LoncapaProblemError(msg)

        for prop in self.required_attributes:
            if not xml.get(prop):
                msg = "Error in problem specification: %s missing required attribute %s" % (
                    unicode(self), prop)
                msg += "\nSee XML source line %s" % getattr(xml, 'sourceline', '<unavailable>')
                raise LoncapaProblemError(msg)

        # ordered list of answer_id values for this response
        self.answer_ids = [x.get('id') for x in self.inputfields]
        if self.max_inputfields == 1:
            # for convenience
            self.answer_id = self.answer_ids[0]

        # map input_id -> maxpoints
        self.maxpoints = dict()
        for inputfield in self.inputfields:
            # By default, each answerfield is worth 1 point
            maxpoints = inputfield.get('points', '1')
            self.maxpoints.update({inputfield.get('id'): int(maxpoints)})

        # dict for default answer map (provided in input elements)
        self.default_answer_map = {}
        for entry in self.inputfields:
            answer = entry.get('correct_answer')
            if answer:
                self.default_answer_map[entry.get('id')] = contextualize_text(answer, self.context)

        if hasattr(self, 'setup_response'):
            self.setup_response()

    def get_max_score(self):
        '''
        Return the total maximum points of all answer fields under this Response
        '''
        return sum(self.maxpoints.values())

    def render_html(self, renderer):
        '''
        Return XHTML Element tree representation of this Response.

        Arguments:

          - renderer : procedure which produces HTML given an ElementTree
        '''
        # render ourself as a <span> + our content
        tree = etree.Element('span')

        # problem author can make this span display:inline
<<<<<<< HEAD
        if self.xml.get('inline',''):
            tree.set('class','inline')
=======
        if self.xml.get('inline', ''):
            tree.set('class', 'inline')
>>>>>>> 965e3b4c

        for item in self.xml:
            # call provided procedure to do the rendering
            item_xhtml = renderer(item)
            if item_xhtml is not None:
                tree.append(item_xhtml)
        tree.tail = self.xml.tail
        return tree

    def evaluate_answers(self, student_answers, old_cmap):
        '''
        Called by capa_problem.LoncapaProblem to evaluate student answers, and to
        generate hints (if any).

        Returns the new CorrectMap, with (correctness,msg,hint,hintmode) for each answer_id.
        '''
        new_cmap = self.get_score(student_answers)
        self.get_hints(convert_files_to_filenames(student_answers), new_cmap, old_cmap)
        # log.debug('new_cmap = %s' % new_cmap)
        return new_cmap

    def get_hints(self, student_answers, new_cmap, old_cmap):
        '''
        Generate adaptive hints for this problem based on student answers, the old CorrectMap,
        and the new CorrectMap produced by get_score.

        Does not return anything.

        Modifies new_cmap, by adding hints to answer_id entries as appropriate.
        '''
        hintgroup = self.xml.find('hintgroup')
        if hintgroup is None:
            return

        # hint specified by function?
        hintfn = hintgroup.get('hintfn')
        if hintfn:
            '''
            Hint is determined by a function defined in the <script> context; evaluate
            that function to obtain list of hint, hintmode for each answer_id.

            The function should take arguments (answer_ids, student_answers, new_cmap, old_cmap)
            and it should modify new_cmap as appropriate.

            We may extend this in the future to add another argument which provides a
            callback procedure to a social hint generation system.
            '''
            if not hintfn in self.context:
                msg = 'missing specified hint function %s in script context' % hintfn
                msg += "\nSee XML source line %s" % getattr(self.xml, 'sourceline', '<unavailable>')
                raise LoncapaProblemError(msg)

            try:
                self.context[hintfn](self.answer_ids, student_answers, new_cmap, old_cmap)
            except Exception as err:
                msg = 'Error %s in evaluating hint function %s' % (err, hintfn)
                msg += "\nSee XML source line %s" % getattr(self.xml, 'sourceline', '<unavailable>')
                raise ResponseError(msg)
            return

        # hint specified by conditions and text dependent on conditions (a-la Loncapa design)
        # see http://help.loncapa.org/cgi-bin/fom?file=291
        #
        # Example:
        #
        # <formularesponse samples="x@-5:5#11" id="11" answer="$answer">
        #   <textline size="25" />
        #   <hintgroup>
        #     <formulahint samples="x@-5:5#11" answer="$wrongans" name="inversegrad"></formulahint>
        #     <hintpart on="inversegrad">
        #       <text>You have inverted the slope in the question.  The slope is
        #             (y2-y1)/(x2 - x1) you have the slope as (x2-x1)/(y2-y1).</text>
        #     </hintpart>
        #   </hintgroup>
        # </formularesponse>

        if (self.hint_tag is not None
            and hintgroup.find(self.hint_tag) is not None
            and hasattr(self, 'check_hint_condition')):

            rephints = hintgroup.findall(self.hint_tag)
            hints_to_show = self.check_hint_condition(rephints, student_answers)

            # can be 'on_request' or 'always' (default)
            hintmode = hintgroup.get('mode', 'always')
            for hintpart in hintgroup.findall('hintpart'):
                if hintpart.get('on') in hints_to_show:
                    hint_text = hintpart.find('text').text
                    # make the hint appear after the last answer box in this response
                    aid = self.answer_ids[-1]
                    new_cmap.set_hint_and_mode(aid, hint_text, hintmode)
            log.debug('after hint: new_cmap = %s' % new_cmap)

    @abc.abstractmethod
    def get_score(self, student_answers):
        '''
        Return a CorrectMap for the answers expected vs given.  This includes
        (correctness, npoints, msg) for each answer_id.

        Arguments:
         - student_answers : dict of (answer_id, answer) where answer = student input (string)
        '''
        pass

    @abc.abstractmethod
    def get_answers(self):
        '''
        Return a dict of (answer_id, answer_text) for each answer for this question.
        '''
        pass

    def check_hint_condition(self, hxml_set, student_answers):
        '''
        Return a list of hints to show.

          - hxml_set        : list of Element trees, each specifying a condition to be
                              satisfied for a named hint condition

          - student_answers : dict of student answers

        Returns a list of names of hint conditions which were satisfied.  Those are used
        to determine which hints are displayed.
        '''
        pass

    def setup_response(self):
        pass

    def __unicode__(self):
        return u'LoncapaProblem Response %s' % self.xml.tag


#-----------------------------------------------------------------------------

class JavascriptResponse(LoncapaResponse):
    """
    This response type is used when the student's answer is graded via
    Javascript using Node.js.
    """

    response_tag = 'javascriptresponse'
    max_inputfields = 1
    allowed_inputfields = ['javascriptinput']

    def setup_response(self):

        # Sets up generator, grader, display, and their dependencies.
        self.parse_xml()

        self.compile_display_javascript()

        self.params = self.extract_params()

        if self.generator:
            self.problem_state = self.generate_problem_state()
        else:
            self.problem_state = None

        self.solution = None

        self.prepare_inputfield()

    def compile_display_javascript(self):

        # TODO FIXME
        # arjun: removing this behavior for now (and likely forever). Keeping
        # until we decide on exactly how to solve this issue. For now, files are
        # manually being compiled to DATA_DIR/js/compiled.

        #latestTimestamp = 0
        #basepath = self.system.filestore.root_path + '/js/'
        #for filename in (self.display_dependencies + [self.display]):
        #    filepath = basepath + filename
        #    timestamp = os.stat(filepath).st_mtime
        #    if timestamp > latestTimestamp:
        #        latestTimestamp = timestamp
        #
        #h = hashlib.md5()
        #h.update(self.answer_id + str(self.display_dependencies))
        #compiled_filename = 'compiled/' + h.hexdigest() + '.js'
        #compiled_filepath = basepath + compiled_filename

        #if not os.path.exists(compiled_filepath) or os.stat(compiled_filepath).st_mtime < latestTimestamp:
        #    outfile = open(compiled_filepath, 'w')
        #    for filename in (self.display_dependencies + [self.display]):
        #        filepath = basepath + filename
        #        infile = open(filepath, 'r')
        #        outfile.write(infile.read())
        #        outfile.write(';\n')
        #        infile.close()
        #    outfile.close()

        # TODO this should also be fixed when the above is fixed.
        filename = self.system.ajax_url.split('/')[-1] + '.js'
        self.display_filename = 'compiled/' + filename

    def parse_xml(self):
        self.generator_xml = self.xml.xpath('//*[@id=$id]//generator',
                                            id=self.xml.get('id'))[0]

        self.grader_xml = self.xml.xpath('//*[@id=$id]//grader',
                                         id=self.xml.get('id'))[0]

        self.display_xml = self.xml.xpath('//*[@id=$id]//display',
                                         id=self.xml.get('id'))[0]

        self.xml.remove(self.generator_xml)
        self.xml.remove(self.grader_xml)
        self.xml.remove(self.display_xml)

        self.generator = self.generator_xml.get("src")
        self.grader = self.grader_xml.get("src")
        self.display = self.display_xml.get("src")

        if self.generator_xml.get("dependencies"):
            self.generator_dependencies = self.generator_xml.get("dependencies").split()
        else:
            self.generator_dependencies = []

        if self.grader_xml.get("dependencies"):
            self.grader_dependencies = self.grader_xml.get("dependencies").split()
        else:
            self.grader_dependencies = []

        if self.display_xml.get("dependencies"):
            self.display_dependencies = self.display_xml.get("dependencies").split()
        else:
            self.display_dependencies = []

        self.display_class = self.display_xml.get("class")

    def get_node_env(self):

        js_dir = os.path.join(self.system.filestore.root_path, 'js')
        tmp_env = os.environ.copy()
        node_path = self.system.node_path + ":" + os.path.normpath(js_dir)
        tmp_env["NODE_PATH"] = node_path
        return tmp_env

    def call_node(self, args):

        subprocess_args = ["node"]
        subprocess_args.extend(args)

        return subprocess.check_output(subprocess_args, env=self.get_node_env())


    def generate_problem_state(self):

        generator_file = os.path.dirname(os.path.normpath(__file__)) + '/javascript_problem_generator.js'
        output = self.call_node([generator_file,
                                 self.generator,
                                 json.dumps(self.generator_dependencies),
                                 json.dumps(str(self.context['the_lcp'].seed)),
                                 json.dumps(self.params)]).strip()

        return json.loads(output)

    def extract_params(self):

        params = {}

        for param in self.xml.xpath('//*[@id=$id]//responseparam',
                                        id=self.xml.get('id')):

            raw_param = param.get("value")
            params[param.get("name")] = json.loads(contextualize_text(raw_param, self.context))

        return params

    def prepare_inputfield(self):

        for inputfield in self.xml.xpath('//*[@id=$id]//javascriptinput',
                                        id=self.xml.get('id')):

            escapedict = {'"': '&quot;'}

            encoded_params = json.dumps(self.params)
            encoded_params = saxutils.escape(encoded_params, escapedict)
            inputfield.set("params", encoded_params)

            encoded_problem_state = json.dumps(self.problem_state)
            encoded_problem_state = saxutils.escape(encoded_problem_state,
                                                    escapedict)
            inputfield.set("problem_state", encoded_problem_state)

            inputfield.set("display_file",  self.display_filename)
            inputfield.set("display_class", self.display_class)

    def get_score(self, student_answers):
        json_submission = student_answers[self.answer_id]
        (all_correct, evaluation, solution) = self.run_grader(json_submission)
        self.solution = solution
        correctness = 'correct' if all_correct else 'incorrect'
        if all_correct:
            points = self.get_max_score()
        else:
            points = 0
        return CorrectMap(self.answer_id, correctness, npoints=points, msg=evaluation)

    def run_grader(self, submission):
        if submission is None or submission == '':
            submission = json.dumps(None)

        grader_file = os.path.dirname(os.path.normpath(__file__)) + '/javascript_problem_grader.js'
        outputs = self.call_node([grader_file,
                                  self.grader,
                                  json.dumps(self.grader_dependencies),
                                  submission,
                                  json.dumps(self.problem_state),
                                  json.dumps(self.params)]).split('\n')

        all_correct = json.loads(outputs[0].strip())
        evaluation  = outputs[1].strip()
        solution    = outputs[2].strip()
        return (all_correct, evaluation, solution)

    def get_answers(self):
        if self.solution is None:
            (_, _, self.solution) = self.run_grader(None)

        return {self.answer_id: self.solution}



#-----------------------------------------------------------------------------

class ChoiceResponse(LoncapaResponse):
    """
    This response type is used when the student chooses from a discrete set of
    choices. Currently, to be marked correct, all "correct" choices must be
    supplied by the student, and no extraneous choices may be included.

    This response type allows for two inputtypes: radiogroups and checkbox
    groups. radiogroups are used when the student should select a single answer,
    and checkbox groups are used when the student may supply 0+ answers.
    Note: it is suggested to include a "None of the above" choice when no
    answer is correct for a checkboxgroup inputtype; this ensures that a student
    must actively mark something to get credit.

    If two choices are marked as correct with a radiogroup, the student will
    have no way to get the answer right.

    TODO: Allow for marking choices as 'optional' and 'required', which would
    not penalize a student for including optional answers and would also allow
    for questions in which the student can supply one out of a set of correct
    answers.This would also allow for survey-style questions in which all
    answers are correct.

    Example:

    <choiceresponse>
        <radiogroup>
            <choice correct="false">
                <text>This is a wrong answer.</text>
            </choice>
            <choice correct="true">
                <text>This is the right answer.</text>
            </choice>
            <choice correct="false">
                <text>This is another wrong answer.</text>
            </choice>
        </radiogroup>
    </choiceresponse>

    In the above example, radiogroup can be replaced with checkboxgroup to allow
    the student to select more than one choice.

    TODO: In order for the inputtypes to render properly, this response type
    must run setup_response prior to the input type rendering. Specifically, the
    choices must be given names. This behavior seems like a leaky abstraction,
    and it'd be nice to change this at some point.

    """

    response_tag = 'choiceresponse'
    max_inputfields = 1
    allowed_inputfields = ['checkboxgroup', 'radiogroup']

    def setup_response(self):

        self.assign_choice_names()

        correct_xml = self.xml.xpath('//*[@id=$id]//choice[@correct="true"]',
                                         id=self.xml.get('id'))

        self.correct_choices = set([choice.get('name') for choice in correct_xml])

    def assign_choice_names(self):
        '''
        Initialize name attributes in <choice> tags for this response.
        '''

        for index, choice in enumerate(self.xml.xpath('//*[@id=$id]//choice',
                                                      id=self.xml.get('id'))):
            choice.set("name", "choice_" + str(index))

    def get_score(self, student_answers):

        student_answer = student_answers.get(self.answer_id, [])

        if not isinstance(student_answer, list):
            student_answer = [student_answer]

        student_answer = set(student_answer)

        required_selected = len(self.correct_choices - student_answer) == 0
        no_extra_selected = len(student_answer - self.correct_choices) == 0

        correct = required_selected & no_extra_selected

        if correct:
            return CorrectMap(self.answer_id, 'correct')
        else:
            return CorrectMap(self.answer_id, 'incorrect')

    def get_answers(self):
        return {self.answer_id: list(self.correct_choices)}

#-----------------------------------------------------------------------------


class MultipleChoiceResponse(LoncapaResponse):
    # TODO: handle direction and randomize
    snippets = [{'snippet': '''<multiplechoiceresponse direction="vertical" randomize="yes">
     <choicegroup type="MultipleChoice">
        <choice location="random" correct="false"><span>`a+b`<br/></span></choice>
        <choice location="random" correct="true"><span><math>a+b^2</math><br/></span></choice>
        <choice location="random" correct="false"><math>a+b+c</math></choice>
        <choice location="bottom" correct="false"><math>a+b+d</math></choice>
     </choicegroup>
    </multiplechoiceresponse>
    '''}]

    response_tag = 'multiplechoiceresponse'
    max_inputfields = 1
    allowed_inputfields = ['choicegroup']

    def setup_response(self):
        # call secondary setup for MultipleChoice questions, to set name attributes
        self.mc_setup_response()

        # define correct choices (after calling secondary setup)
        xml = self.xml
        cxml = xml.xpath('//*[@id=$id]//choice[@correct="true"]', id=xml.get('id'))
        self.correct_choices = [contextualize_text(choice.get('name'), self.context) for choice in cxml]

    def mc_setup_response(self):
        '''
        Initialize name attributes in <choice> stanzas in the <choicegroup> in this response.
        '''
        i = 0
        for response in self.xml.xpath("choicegroup"):
            rtype = response.get('type')
            if rtype not in ["MultipleChoice"]:
                # force choicegroup to be MultipleChoice if not valid
                response.set("type", "MultipleChoice")
            for choice in list(response):
                if choice.get("name") is None:
                    choice.set("name", "choice_" + str(i))
                    i += 1
                else:
                    choice.set("name", "choice_" + choice.get("name"))

    def get_score(self, student_answers):
        '''
        grade student response.
        '''
        # log.debug('%s: student_answers=%s, correct_choices=%s' % (
        #   unicode(self), student_answers, self.correct_choices))
        if (self.answer_id in student_answers
            and student_answers[self.answer_id] in self.correct_choices):
            return CorrectMap(self.answer_id, 'correct')
        else:
            return CorrectMap(self.answer_id, 'incorrect')

    def get_answers(self):
        return {self.answer_id: self.correct_choices}


class TrueFalseResponse(MultipleChoiceResponse):

    response_tag = 'truefalseresponse'

    def mc_setup_response(self):
        i = 0
        for response in self.xml.xpath("choicegroup"):
            response.set("type", "TrueFalse")
            for choice in list(response):
                if choice.get("name") is None:
                    choice.set("name", "choice_" + str(i))
                    i += 1
                else:
                    choice.set("name", "choice_" + choice.get("name"))

    def get_score(self, student_answers):
        correct = set(self.correct_choices)
        answers = set(student_answers.get(self.answer_id, []))

        if correct == answers:
            return CorrectMap(self.answer_id, 'correct')

        return CorrectMap(self.answer_id, 'incorrect')

#-----------------------------------------------------------------------------


class OptionResponse(LoncapaResponse):
    '''
    TODO: handle direction and randomize
    '''
    snippets = [{'snippet': """<optionresponse direction="vertical" randomize="yes">
        <optioninput options="('Up','Down')" correct="Up">
          <text>The location of the sky</text>
        </optioninput>
        <optioninput options="('Up','Down')" correct="Down">
          <text>The location of the earth</text>
        </optioninput>
    </optionresponse>"""}]

    response_tag = 'optionresponse'
    hint_tag = 'optionhint'
    allowed_inputfields = ['optioninput']

    def setup_response(self):
        self.answer_fields = self.inputfields

    def get_score(self, student_answers):
        # log.debug('%s: student_answers=%s' % (unicode(self),student_answers))
        cmap = CorrectMap()
        amap = self.get_answers()
        for aid in amap:
            if aid in student_answers and student_answers[aid] == amap[aid]:
                cmap.set(aid, 'correct')
            else:
                cmap.set(aid, 'incorrect')
        return cmap

    def get_answers(self):
        amap = dict([(af.get('id'), contextualize_text(af.get('correct'), self.context)) for af in self.answer_fields])
        # log.debug('%s: expected answers=%s' % (unicode(self),amap))
        return amap

#-----------------------------------------------------------------------------


class NumericalResponse(LoncapaResponse):

    response_tag = 'numericalresponse'
    hint_tag = 'numericalhint'
    allowed_inputfields = ['textline']
    required_attributes = ['answer']
    max_inputfields = 1

    def setup_response(self):
        xml = self.xml
        context = self.context
        self.correct_answer = contextualize_text(xml.get('answer'), context)
        try:
            self.tolerance_xml = xml.xpath('//*[@id=$id]//responseparam[@type="tolerance"]/@default',
                                           id=xml.get('id'))[0]
            self.tolerance = contextualize_text(self.tolerance_xml, context)
        except Exception:
            self.tolerance = '0'
        try:
            self.answer_id = xml.xpath('//*[@id=$id]//textline/@id',
                                       id=xml.get('id'))[0]
        except Exception:
            self.answer_id = None

    def get_score(self, student_answers):
        '''Grade a numeric response '''
        student_answer = student_answers[self.answer_id]

        try:
            correct_ans = complex(self.correct_answer)
        except ValueError:
            log.debug("Content error--answer '{0}' is not a valid complex number".format(self.correct_answer))
            raise StudentInputError("There was a problem with the staff answer to this problem")

        try:
            correct = compare_with_tolerance(evaluator(dict(), dict(), student_answer),
                                             correct_ans, self.tolerance)
        # We should catch this explicitly.
        # I think this is just pyparsing.ParseException, calc.UndefinedVariable:
        # But we'd need to confirm
        except:
            # Use the traceback-preserving version of re-raising with a different type
            import sys
            type, value, traceback = sys.exc_info()

            raise StudentInputError, ("Invalid input: could not interpret '%s' as a number" %
                                      cgi.escape(student_answer)), traceback

        if correct:
            return CorrectMap(self.answer_id, 'correct')
        else:
            return CorrectMap(self.answer_id, 'incorrect')

    # TODO: add check_hint_condition(self, hxml_set, student_answers)

    def get_answers(self):
        return {self.answer_id: self.correct_answer}

#-----------------------------------------------------------------------------


class StringResponse(LoncapaResponse):

    response_tag = 'stringresponse'
    hint_tag = 'stringhint'
    allowed_inputfields = ['textline']
    required_attributes = ['answer']
    max_inputfields = 1

    def setup_response(self):
        self.correct_answer = contextualize_text(self.xml.get('answer'), self.context).strip()

    def get_score(self, student_answers):
        '''Grade a string response '''
        student_answer = student_answers[self.answer_id].strip()
        correct = self.check_string(self.correct_answer, student_answer)
        return CorrectMap(self.answer_id, 'correct' if correct else 'incorrect')

    def check_string(self, expected, given):
        if self.xml.get('type') == 'ci': return given.lower() == expected.lower()
        return given == expected

    def check_hint_condition(self, hxml_set, student_answers):
        given = student_answers[self.answer_id].strip()
        hints_to_show = []
        for hxml in hxml_set:
            name = hxml.get('name')
            correct_answer = contextualize_text(hxml.get('answer'), self.context).strip()
            if self.check_string(correct_answer, given): hints_to_show.append(name)
        log.debug('hints_to_show = %s' % hints_to_show)
        return hints_to_show

    def get_answers(self):
        return {self.answer_id: self.correct_answer}

#-----------------------------------------------------------------------------


class CustomResponse(LoncapaResponse):
    '''
    Custom response.  The python code to be run should be in <answer>...</answer>
    or in a <script>...</script>
    '''
    snippets = [{'snippet': """<customresponse>
    <text>
    <br/>
    Suppose that \(I(t)\) rises from \(0\) to \(I_S\) at a time \(t_0 \neq 0\)
    In the space provided below write an algebraic expression for \(I(t)\).
    <br/>
    <textline size="5" correct_answer="IS*u(t-t0)" />
    </text>
    <answer type="loncapa/python">
    correct=['correct']
    try:
        r = str(submission[0])
    except ValueError:
        correct[0] ='incorrect'
        r = '0'
    if not(r=="IS*u(t-t0)"):
        correct[0] ='incorrect'
    </answer>
    </customresponse>"""},
    {'snippet': """<script type="loncapa/python"><![CDATA[

def sympy_check2():
  messages[0] = '%s:%s' % (submission[0],fromjs[0].replace('<','&lt;'))
  #messages[0] = str(answers)
  correct[0] = 'correct'

]]>
</script>

  <customresponse cfn="sympy_check2" type="cs" expect="2.27E-39" dojs="math" size="30" answer="2.27E-39">
    <textline size="40" dojs="math" />
    <responseparam description="Numerical Tolerance" type="tolerance" default="0.00001" name="tol"/>
  </customresponse>"""}]

    response_tag = 'customresponse'

    allowed_inputfields = ['textline', 'textbox', 'crystallography',
                            'chemicalequationinput', 'vsepr_input',
                            'drag_and_drop_input', 'editamoleculeinput',
                            'designprotein2dinput', 'editageneinput']

    def setup_response(self):
        xml = self.xml

        # if <customresponse> has an "expect" (or "answer") attribute then save that
        self.expect = xml.get('expect') or xml.get('answer')
        self.myid = xml.get('id')

        log.debug('answer_ids=%s' % self.answer_ids)

        # the <answer>...</answer> stanza should be local to the current <customresponse>.
        # So try looking there first.
        self.code = None
        answer = None
        try:
            answer = xml.xpath('//*[@id=$id]//answer', id=xml.get('id'))[0]
        except IndexError:
            # print "xml = ",etree.tostring(xml,pretty_print=True)

            # if we have a "cfn" attribute then look for the function specified by cfn, in
            # the problem context ie the comparison function is defined in the
            # <script>...</script> stanza instead
            cfn = xml.get('cfn')
            if cfn:
                log.debug("cfn = %s" % cfn)
                if cfn in self.context:
                    self.code = self.context[cfn]
                else:
                    msg = "%s: can't find cfn %s in context" % (unicode(self), cfn)
                    msg += "\nSee XML source line %s" % getattr(self.xml, 'sourceline',
                                                                '<unavailable>')
                    raise LoncapaProblemError(msg)

        if not self.code:
            if answer is None:
                log.error("[courseware.capa.responsetypes.customresponse] missing"
                          " code checking script! id=%s" % self.myid)
                self.code = ''
            else:
                answer_src = answer.get('src')
                if answer_src is not None:
                    self.code = self.system.filesystem.open('src/' + answer_src).read()
                else:
                    self.code = answer.text

    def get_score(self, student_answers):
        '''
        student_answers is a dict with everything from request.POST, but with the first part
        of each key removed (the string before the first "_").
        '''

        log.debug('%s: student_answers=%s' % (unicode(self), student_answers))

        # ordered list of answer id's
        idset = sorted(self.answer_ids)
        try:
            # ordered list of answers
            submission = [student_answers[k] for k in idset]
        except Exception as err:
            msg = ('[courseware.capa.responsetypes.customresponse] error getting'
                   ' student answer from %s' % student_answers)
            msg += '\n idset = %s, error = %s' % (idset, err)
            log.error(msg)
            raise Exception(msg)

        # global variable in context which holds the Presentation MathML from dynamic math input
        # ordered list of dynamath responses
        dynamath = [student_answers.get(k + '_dynamath', None) for k in idset]

        # if there is only one box, and it's empty, then don't evaluate
        if len(idset) == 1 and not submission[0]:
            # default to no error message on empty answer (to be consistent with other
            # responsetypes) but allow author to still have the old behavior by setting
            # empty_answer_err attribute
            msg = ('<span class="inline-error">No answer entered!</span>'
                   if self.xml.get('empty_answer_err') else '')
            return CorrectMap(idset[0], 'incorrect', msg=msg)

        # NOTE: correct = 'unknown' could be dangerous. Inputtypes such as textline are
        # not expecting 'unknown's
        correct = ['unknown'] * len(idset)
        messages = [''] * len(idset)

        # put these in the context of the check function evaluator
        # note that this doesn't help the "cfn" version - only the exec version
        self.context.update({
            # our subtree
            'xml': self.xml,

            # my ID
            'response_id': self.myid,

            # expected answer (if given as attribute)
            'expect': self.expect,

            # ordered list of student answers from entry boxes in our subtree
            'submission': submission,

            # ordered list of ID's of all entry boxes in our subtree
            'idset': idset,

            # ordered list of all javascript inputs in our subtree
            'dynamath': dynamath,

            # dict of student's responses, with keys being entry box IDs
            'answers': student_answers,

            # the list to be filled in by the check function
            'correct': correct,

            # the list of messages to be filled in by the check function
            'messages': messages,

            # any options to be passed to the cfn
            'options': self.xml.get('options'),
            'testdat': 'hello world',
            })

        # pass self.system.debug to cfn
        self.context['debug'] = self.system.DEBUG

        # exec the check function
        if type(self.code) == str:
            try:
                exec self.code in self.context['global_context'], self.context
                correct = self.context['correct']
                messages = self.context['messages']
            except Exception as err:
                print "oops in customresponse (code) error %s" % err
                print "context = ", self.context
                print traceback.format_exc()
                # Notify student
                raise StudentInputError("Error: Problem could not be evaluated with your input")
        else:
            # self.code is not a string; assume its a function

            # this is an interface to the Tutor2 check functions
            fn = self.code
            ret = None
            log.debug(" submission = %s" % submission)
            try:
                answer_given = submission[0] if (len(idset) == 1) else submission
                # handle variable number of arguments in check function, for backwards compatibility
                # with various Tutor2 check functions
                args = [self.expect, answer_given, student_answers, self.answer_ids[0]]
                argspec = inspect.getargspec(fn)
                nargs = len(argspec.args) - len(argspec.defaults or [])
                kwargs = {}
                for argname in argspec.args[nargs:]:
                    kwargs[argname] = self.context[argname] if argname in self.context else None

                log.debug('[customresponse] answer_given=%s' % answer_given)
                log.debug('nargs=%d, args=%s, kwargs=%s' % (nargs, args, kwargs))

                ret = fn(*args[:nargs], **kwargs)
            except Exception as err:
                log.error("oops in customresponse (cfn) error %s" % err)
                # print "context = ",self.context
                log.error(traceback.format_exc())
                raise Exception("oops in customresponse (cfn) error %s" % err)
            log.debug("[courseware.capa.responsetypes.customresponse.get_score] ret = %s" % ret)
            if type(ret) == dict:
                correct = ['correct'] * len(idset) if ret['ok'] else ['incorrect'] * len(idset)
                msg = ret['msg']

                if 1:
                    # try to clean up message html
                    msg = '<html>' + msg + '</html>'
                    msg = msg.replace('&#60;', '&lt;')
                    #msg = msg.replace('&lt;','<')
                    msg = etree.tostring(fromstring_bs(msg, convertEntities=None),
                                         pretty_print=True)
                    #msg = etree.tostring(fromstring_bs(msg),pretty_print=True)
                    msg = msg.replace('&#13;', '')
                    #msg = re.sub('<html>(.*)</html>','\\1',msg,flags=re.M|re.DOTALL)   # python 2.7
                    msg = re.sub('(?ms)<html>(.*)</html>', '\\1', msg)

                messages[0] = msg
            else:
                correct = ['correct'] * len(idset) if ret else ['incorrect'] * len(idset)

        # build map giving "correct"ness of the answer(s)
        correct_map = CorrectMap()
        for k in range(len(idset)):
            npoints = self.maxpoints[idset[k]] if correct[k] == 'correct' else 0
            correct_map.set(idset[k], correct[k], msg=messages[k],
                            npoints=npoints)
        return correct_map

    def get_answers(self):
        '''
        Give correct answer expected for this response.

        use default_answer_map from entry elements (eg textline),
        when this response has multiple entry objects.

        but for simplicity, if an "expect" attribute was given by the content author
        ie <customresponse expect="foo" ...> then that.
        '''
        if len(self.answer_ids) > 1:
            return self.default_answer_map
        if self.expect:
            return {self.answer_ids[0]: self.expect}
        return self.default_answer_map

#-----------------------------------------------------------------------------


class SymbolicResponse(CustomResponse):
    """
    Symbolic math response checking, using symmath library.
    """
    snippets = [{'snippet': '''<problem>
      <text>Compute \[ \exp\left(-i \frac{\theta}{2} \left[ \begin{matrix} 0 & 1 \\ 1 & 0 \end{matrix} \right] \right) \]
      and give the resulting \(2\times 2\) matrix: <br/>
        <symbolicresponse answer="">
          <textline size="40" math="1" />
        </symbolicresponse>
      <br/>
      Your input should be typed in as a list of lists, eg <tt>[[1,2],[3,4]]</tt>.
      </text>
    </problem>'''}]

    response_tag = 'symbolicresponse'

    def setup_response(self):
        self.xml.set('cfn', 'symmath_check')
        code = "from symmath import *"
        exec code in self.context, self.context
        CustomResponse.setup_response(self)

#-----------------------------------------------------------------------------

"""
valid:       Flag indicating valid score_msg format (Boolean)
correct:     Correctness of submission (Boolean)
score:       Points to be assigned (numeric, can be float)
msg:         Message from grader to display to student (string)
"""
ScoreMessage = namedtuple('ScoreMessage',
                          ['valid', 'correct', 'points', 'msg'])


class CodeResponse(LoncapaResponse):
    """
    Grade student code using an external queueing server, called 'xqueue'

    Expects 'xqueue' dict in ModuleSystem with the following keys that are needed by CodeResponse:
        system.xqueue = { 'interface': XqueueInterface object,
                          'callback_url': Per-StudentModule callback URL
                                          where results are posted (string),
                          'default_queuename': Default queuename to submit request (string)
                        }

    External requests are only submitted for student submission grading
        (i.e. and not for getting reference answers)
    """

    response_tag = 'coderesponse'
    allowed_inputfields = ['textbox', 'filesubmission']
    max_inputfields = 1

    def setup_response(self):
        '''
        Configure CodeResponse from XML. Supports both CodeResponse and ExternalResponse XML

        TODO: Determines whether in synchronous or asynchronous (queued) mode
        '''
        xml = self.xml
        # TODO: XML can override external resource (grader/queue) URL
        self.url = xml.get('url', None)

        # We do not support xqueue within Studio.
        if self.system.xqueue is not None:
            default_queuename = self.system.xqueue['default_queuename']
        else:
            default_queuename = None
        self.queue_name = xml.get('queuename', default_queuename)

        # VS[compat]:
        #   Check if XML uses the ExternalResponse format or the generic CodeResponse format
        codeparam = self.xml.find('codeparam')
        if codeparam is None:
            self._parse_externalresponse_xml()
        else:
            self._parse_coderesponse_xml(codeparam)

    def _parse_coderesponse_xml(self, codeparam):
        '''
        Parse the new CodeResponse XML format. When successful, sets:
            self.initial_display
            self.answer (an answer to display to the student in the LMS)
            self.payload
        '''
        # Note that CodeResponse is agnostic to the specific contents of grader_payload
        grader_payload = codeparam.find('grader_payload')
        grader_payload = grader_payload.text if grader_payload is not None else ''
        self.payload = {'grader_payload': grader_payload}

        self.initial_display = find_with_default(codeparam, 'initial_display', '')
        self.answer = find_with_default(codeparam, 'answer_display',
                                        'No answer provided.')

    def _parse_externalresponse_xml(self):
        '''
        VS[compat]: Suppport for old ExternalResponse XML format. When successful, sets:
            self.initial_display
            self.answer (an answer to display to the student in the LMS)
            self.payload
        '''
        answer = self.xml.find('answer')

        if answer is not None:
            answer_src = answer.get('src')
            if answer_src is not None:
                code = self.system.filesystem.open('src/' + answer_src).read()
            else:
                code = answer.text
        else:  # no <answer> stanza; get code from <script>
            code = self.context['script_code']
            if not code:
                msg = '%s: Missing answer script code for coderesponse' % unicode(self)
                msg += "\nSee XML source line %s" % getattr(self.xml, 'sourceline', '<unavailable>')
                raise LoncapaProblemError(msg)

        tests = self.xml.get('tests')

        # Extract 'answer' and 'initial_display' from XML. Note that the code to be exec'ed here is:
        #   (1) Internal edX code, i.e. NOT student submissions, and
        #   (2) The code should only define the strings 'initial_display', 'answer',
        #           'preamble', 'test_program'
        #           following the ExternalResponse XML format
        penv = {}
        penv['__builtins__'] = globals()['__builtins__']
        try:
            exec(code, penv, penv)
        except Exception as err:
            log.error('Error in CodeResponse %s: Error in problem reference code' % err)
            raise Exception(err)
        try:
            self.answer = penv['answer']
            self.initial_display = penv['initial_display']
        except Exception as err:
            log.error("Error in CodeResponse %s: Problem reference code does not define"
                      " 'answer' and/or 'initial_display' in <answer>...</answer>" % err)
            raise Exception(err)

        # Finally, make the ExternalResponse input XML format conform to the generic
        # exteral grader interface
        #   The XML tagging of grader_payload is pyxserver-specific
        grader_payload  = '<pyxserver>'
        grader_payload += '<tests>' + tests + '</tests>\n'
        grader_payload += '<processor>' + code + '</processor>'
        grader_payload += '</pyxserver>'
        self.payload = {'grader_payload': grader_payload}

    def get_score(self, student_answers):
        try:
            # Note that submission can be a file
            submission = student_answers[self.answer_id]
        except Exception as err:
            log.error('Error in CodeResponse %s: cannot get student answer for %s;'
                      ' student_answers=%s' %
                (err, self.answer_id, convert_files_to_filenames(student_answers)))
            raise Exception(err)

        # We do not support xqueue within Studio.
        if self.system.xqueue is None:
            cmap = CorrectMap()
            cmap.set(self.answer_id, queuestate=None,
                msg='Error checking problem: no external queueing server is configured.')
            return cmap

        # Prepare xqueue request
        #------------------------------------------------------------

        qinterface = self.system.xqueue['interface']
        qtime = datetime.strftime(datetime.now(), xqueue_interface.dateformat)

        anonymous_student_id = self.system.anonymous_student_id

        # Generate header
        queuekey = xqueue_interface.make_hashkey(str(self.system.seed) + qtime +
                                                 anonymous_student_id +
                                                 self.answer_id)
        xheader = xqueue_interface.make_xheader(lms_callback_url=self.system.xqueue['callback_url'],
                                                lms_key=queuekey,
                                                queue_name=self.queue_name)

        # Generate body
        if is_list_of_files(submission):
            # TODO: Get S3 pointer from the Queue
            self.context.update({'submission': ''})
        else:
            self.context.update({'submission': submission})

        contents = self.payload.copy()

        # Metadata related to the student submission revealed to the external grader
        student_info = {'anonymous_student_id': anonymous_student_id,
                        'submission_time': qtime,
                       }
        contents.update({'student_info': json.dumps(student_info)})

        # Submit request. When successful, 'msg' is the prior length of the queue
        if is_list_of_files(submission):
            # TODO: Is there any information we want to send here?
            contents.update({'student_response': ''})
            (error, msg) = qinterface.send_to_queue(header=xheader,
                                                    body=json.dumps(contents),
                                                    files_to_upload=submission)
        else:
            contents.update({'student_response': submission})
            (error, msg) = qinterface.send_to_queue(header=xheader,
                                                    body=json.dumps(contents))

        # State associated with the queueing request
        queuestate = {'key': queuekey,
                      'time': qtime, }

        cmap = CorrectMap()
        if error:
            cmap.set(self.answer_id, queuestate=None,
                     msg='Unable to deliver your submission to grader. (Reason: %s.)'
                         ' Please try again later.' % msg)
        else:
            # Queueing mechanism flags:
            #   1) Backend: Non-null CorrectMap['queuestate'] indicates that
            #      the problem has been queued
            #   2) Frontend: correctness='incomplete' eventually trickles down
            #      through inputtypes.textbox and .filesubmission to inform the
            #      browser to poll the LMS
            cmap.set(self.answer_id, queuestate=queuestate, correctness='incomplete', msg=msg)

        return cmap

    def update_score(self, score_msg, oldcmap, queuekey):

        (valid_score_msg, correct, points, msg) = self._parse_score_msg(score_msg)
        if not valid_score_msg:
            oldcmap.set(self.answer_id,
                        msg='Invalid grader reply. Please contact the course staff.')
            return oldcmap

        correctness = 'correct' if correct else 'incorrect'

        # TODO: Find out how this is used elsewhere, if any
        self.context['correct'] = correctness

        # Replace 'oldcmap' with new grading results if queuekey matches.  If queuekey
        # does not match, we keep waiting for the score_msg whose key actually matches
        if oldcmap.is_right_queuekey(self.answer_id, queuekey):
            # Sanity check on returned points
            if points < 0:
                points = 0
            # Queuestate is consumed
            oldcmap.set(self.answer_id, npoints=points, correctness=correctness,
                        msg=msg.replace('&nbsp;', '&#160;'), queuestate=None)
        else:
            log.debug('CodeResponse: queuekey %s does not match for answer_id=%s.' %
                      (queuekey, self.answer_id))

        return oldcmap

    def get_answers(self):
        anshtml = '<span class="code-answer"><pre><code>%s</code></pre></span>' % self.answer
        return {self.answer_id: anshtml}

    def get_initial_display(self):
        return {self.answer_id: self.initial_display}

    def _parse_score_msg(self, score_msg):
        """
         Grader reply is a JSON-dump of the following dict
           { 'correct': True/False,
             'score': Numeric value (floating point is okay) to assign to answer
             'msg': grader_msg }

        Returns (valid_score_msg, correct, score, msg):
            valid_score_msg: Flag indicating valid score_msg format (Boolean)
            correct:         Correctness of submission (Boolean)
            score:           Points to be assigned (numeric, can be float)
            msg:             Message from grader to display to student (string)
        """
        fail = (False, False, 0, '')
        try:
            score_result = json.loads(score_msg)
        except (TypeError, ValueError):
            log.error("External grader message should be a JSON-serialized dict."
                      " Received score_msg = %s" % score_msg)
            return fail
        if not isinstance(score_result, dict):
            log.error("External grader message should be a JSON-serialized dict."
                      " Received score_result = %s" % score_result)
            return fail
        for tag in ['correct', 'score', 'msg']:
            if tag not in score_result:
                log.error("External grader message is missing one or more required"
                          " tags: 'correct', 'score', 'msg'")
                return fail

        # Next, we need to check that the contents of the external grader message
        #   is safe for the LMS.
        # 1) Make sure that the message is valid XML (proper opening/closing tags)
        # 2) TODO: Is the message actually HTML?
        msg = score_result['msg']
        try:
            etree.fromstring(msg)
        except etree.XMLSyntaxError as err:
            log.error("Unable to parse external grader message as valid"
                      " XML: score_msg['msg']=%s" % msg)
            return fail

        return (True, score_result['correct'], score_result['score'], msg)


#-----------------------------------------------------------------------------


class ExternalResponse(LoncapaResponse):
    '''
    Grade the students input using an external server.

    Typically used by coding problems.

    '''
    snippets = [{'snippet': '''<externalresponse tests="repeat:10,generate">
    <textbox rows="10" cols="70"  mode="python"/>
    <answer><![CDATA[
initial_display = """
def inc(x):
"""

answer = """
def inc(n):
    return n+1
"""
preamble = """
import sympy
"""
test_program = """
import random

def testInc(n = None):
    if n is None:
       n = random.randint(2, 20)
    print 'Test is: inc(%d)'%n
    return str(inc(n))

def main():
   f = os.fdopen(3,'w')
   test = int(sys.argv[1])
   rndlist = map(int,os.getenv('rndlist').split(','))
   random.seed(rndlist[0])
   if test == 1: f.write(testInc(0))
   elif test == 2: f.write(testInc(1))
   else:  f.write(testInc())
   f.close()

main()
"""
]]>
    </answer>
  </externalresponse>'''}]

    response_tag = 'externalresponse'
    allowed_inputfields = ['textline', 'textbox']

    def setup_response(self):
        xml = self.xml
        # FIXME - hardcoded URL
        self.url = xml.get('url') or "http://qisx.mit.edu:8889/pyloncapa"

        answer = xml.find('answer')
        if answer is not None:
            answer_src = answer.get('src')
            if answer_src is not None:
                self.code = self.system.filesystem.open('src/' + answer_src).read()
            else:
                self.code = answer.text
        else:
            # no <answer> stanza; get code from <script>
            self.code = self.context['script_code']
            if not self.code:
                msg = '%s: Missing answer script code for externalresponse' % unicode(self)
                msg += "\nSee XML source line %s" % getattr(self.xml, 'sourceline', '<unavailable>')
                raise LoncapaProblemError(msg)

        self.tests = xml.get('tests')

    def do_external_request(self, cmd, extra_payload):
        '''
        Perform HTTP request / post to external server.

        cmd = remote command to perform (str)
        extra_payload = dict of extra stuff to post.

        Return XML tree of response (from response body)
        '''
        xmlstr = etree.tostring(self.xml, pretty_print=True)
        payload = {'xml': xmlstr,
                   'edX_cmd': cmd,
                   'edX_tests': self.tests,
                   'processor': self.code,
                   }
        payload.update(extra_payload)

        try:
            # call external server. TODO: synchronous call, can block for a long time
            r = requests.post(self.url, data=payload)
        except Exception as err:
            msg = 'Error %s - cannot connect to external server url=%s' % (err, self.url)
            log.error(msg)
            raise Exception(msg)

        if self.system.DEBUG:
            log.info('response = %s' % r.text)

        if (not r.text) or (not r.text.strip()):
            raise Exception('Error: no response from external server url=%s' % self.url)

        try:
            # response is XML; parse it
            rxml = etree.fromstring(r.text)
        except Exception as err:
            msg = 'Error %s - cannot parse response from external server r.text=%s' % (err, r.text)
            log.error(msg)
            raise Exception(msg)

        return rxml

    def get_score(self, student_answers):
        idset = sorted(self.answer_ids)
        cmap = CorrectMap()
        try:
            submission = [student_answers[k] for k in idset]
        except Exception as err:
            log.error('Error %s: cannot get student answer for %s; student_answers=%s' %
                      (err, self.answer_ids, student_answers))
            raise Exception(err)

        self.context.update({'submission': submission})

        extra_payload = {'edX_student_response': json.dumps(submission)}

        try:
            rxml = self.do_external_request('get_score', extra_payload)
        except Exception as err:
            log.error('Error %s' % err)
            if self.system.DEBUG:
                cmap.set_dict(dict(zip(sorted(self.answer_ids), ['incorrect'] * len(idset))))
                cmap.set_property(
                    self.answer_ids[0], 'msg',
                    '<span class="inline-error">%s</span>' % str(err).replace('<', '&lt;'))
                return cmap

        ad = rxml.find('awarddetail').text
        admap = {'EXACT_ANS': 'correct',         # TODO: handle other loncapa responses
                 'WRONG_FORMAT': 'incorrect',
                 }
        self.context['correct'] = ['correct']
        if ad in admap:
            self.context['correct'][0] = admap[ad]

        # create CorrectMap
        for key in idset:
            idx = idset.index(key)
            msg = rxml.find('message').text.replace('&nbsp;', '&#160;') if idx == 0 else None
            cmap.set(key, self.context['correct'][idx], msg=msg)

        return cmap

    def get_answers(self):
        '''
        Use external server to get expected answers
        '''
        try:
            rxml = self.do_external_request('get_answers', {})
            exans = json.loads(rxml.find('expected').text)
        except Exception as err:
            log.error('Error %s' % err)
            if self.system.DEBUG:
                msg = '<span class="inline-error">%s</span>' % str(err).replace('<', '&lt;')
                exans = [''] * len(self.answer_ids)
                exans[0] = msg

        if not (len(exans) == len(self.answer_ids)):
            log.error('Expected %d answers from external server, only got %d!' %
                      (len(self.answer_ids), len(exans)))
            raise Exception('Short response from external server')
        return dict(zip(self.answer_ids, exans))


#-----------------------------------------------------------------------------

class FormulaResponse(LoncapaResponse):
    '''
    Checking of symbolic math response using numerical sampling.
    '''
    snippets = [{'snippet': '''<problem>

    <script type="loncapa/python">
    I = "m*c^2"
    </script>

    <text>
    <br/>
    Give an equation for the relativistic energy of an object with mass m.
    </text>
    <formularesponse type="cs" samples="m,c@1,2:3,4#10" answer="$I">
      <responseparam description="Numerical Tolerance" type="tolerance"
                   default="0.00001" name="tol" />
      <textline size="40" math="1" />
    </formularesponse>

    </problem>'''}]

    response_tag = 'formularesponse'
    hint_tag = 'formulahint'
    allowed_inputfields = ['textline']
    required_attributes = ['answer']
    max_inputfields = 1

    def setup_response(self):
        xml = self.xml
        context = self.context
        self.correct_answer = contextualize_text(xml.get('answer'), context)
        self.samples = contextualize_text(xml.get('samples'), context)
        try:
            self.tolerance_xml = xml.xpath('//*[@id=$id]//responseparam[@type="tolerance"]/@default',
                                           id=xml.get('id'))[0]
            self.tolerance = contextualize_text(self.tolerance_xml, context)
        except Exception:
            self.tolerance = '0.00001'

        ts = xml.get('type')
        if ts is None:
            typeslist = []
        else:
            typeslist = ts.split(',')
        if 'ci' in typeslist:
            # Case insensitive
            self.case_sensitive = False
        elif 'cs' in typeslist:
            # Case sensitive
            self.case_sensitive = True
        else:
            # Default
            self.case_sensitive = False

    def get_score(self, student_answers):
        given = student_answers[self.answer_id]
        correctness = self.check_formula(self.correct_answer, given, self.samples)
        return CorrectMap(self.answer_id, correctness)

    def check_formula(self, expected, given, samples):
        variables = samples.split('@')[0].split(',')
        numsamples = int(samples.split('@')[1].split('#')[1])
        sranges = zip(*map(lambda x: map(float, x.split(",")),
                         samples.split('@')[1].split('#')[0].split(':')))

        ranges = dict(zip(variables, sranges))
        for i in range(numsamples):
            instructor_variables = self.strip_dict(dict(self.context))
            student_variables = dict()
            # ranges give numerical ranges for testing
            for var in ranges:
                value = random.uniform(*ranges[var])
                instructor_variables[str(var)] = value
                student_variables[str(var)] = value
            #log.debug('formula: instructor_vars=%s, expected=%s' % (instructor_variables,expected))
            instructor_result = evaluator(instructor_variables, dict(),
                                          expected, cs=self.case_sensitive)
            try:
                #log.debug('formula: student_vars=%s, given=%s' % (student_variables,given))
                student_result = evaluator(student_variables,
                                           dict(),
                                           given,
                                           cs=self.case_sensitive)
            except UndefinedVariable as uv:
                log.debug('formularesponse: undefined variable in given=%s' % given)
                raise StudentInputError("Invalid input: " + uv.message + " not permitted in answer")
            except Exception as err:
                #traceback.print_exc()
                log.debug('formularesponse: error %s in formula' % err)
                raise StudentInputError("Invalid input: Could not parse '%s' as a formula" %\
                                        cgi.escape(given))
            if numpy.isnan(student_result) or numpy.isinf(student_result):
                return "incorrect"
            if not compare_with_tolerance(student_result, instructor_result, self.tolerance):
                return "incorrect"
        return "correct"

    def strip_dict(self, d):
        ''' Takes a dict. Returns an identical dict, with all non-word
        keys and all non-numeric values stripped out. All values also
        converted to float. Used so we can safely use Python contexts.
        '''
        d = dict([(k, numpy.complex(d[k])) for k in d if type(k) == str and
                  k.isalnum() and
                  isinstance(d[k], numbers.Number)])
        return d

    def check_hint_condition(self, hxml_set, student_answers):
        given = student_answers[self.answer_id]
        hints_to_show = []
        for hxml in hxml_set:
            samples = hxml.get('samples')
            name = hxml.get('name')
            correct_answer = contextualize_text(hxml.get('answer'), self.context)
            try:
                correctness = self.check_formula(correct_answer, given, samples)
            except Exception:
                correctness = 'incorrect'
            if correctness == 'correct':
                hints_to_show.append(name)
        log.debug('hints_to_show = %s' % hints_to_show)
        return hints_to_show

    def get_answers(self):
        return {self.answer_id: self.correct_answer}

#-----------------------------------------------------------------------------


class SchematicResponse(LoncapaResponse):

    response_tag = 'schematicresponse'
    allowed_inputfields = ['schematic']

    def setup_response(self):
        xml = self.xml
        answer = xml.xpath('//*[@id=$id]//answer', id=xml.get('id'))[0]
        answer_src = answer.get('src')
        if answer_src is not None:
            # Untested; never used
            self.code = self.system.filestore.open('src/' + answer_src).read()
        else:
            self.code = answer.text

    def get_score(self, student_answers):
        from capa_problem import global_context
        submission = [json.loads(student_answers[k]) for k in sorted(self.answer_ids)]
        self.context.update({'submission': submission})
        exec self.code in global_context, self.context
        cmap = CorrectMap()
        cmap.set_dict(dict(zip(sorted(self.answer_ids), self.context['correct'])))
        return cmap

    def get_answers(self):
        # use answers provided in input elements
        return self.default_answer_map

#-----------------------------------------------------------------------------


class ImageResponse(LoncapaResponse):
    """
    Handle student response for image input: the input is a click on an image,
    which produces an [x,y] coordinate pair.  The click is correct if it falls
    within a region specified.  This region is a union of rectangles.

    Lon-CAPA requires that each <imageresponse> has a <foilgroup> inside it.
    That doesn't make sense to me (Ike).  Instead, let's have it such that
    <imageresponse> should contain one or more <imageinput> stanzas.
    Each <imageinput> should specify a rectangle(s) or region(s), given as an
    attribute, defining the correct answer.

    <imageinput src="/static/images/Lecture2/S2_p04.png" width="811" height="610"
    rectangle="(10,10)-(20,30);(12,12)-(40,60)"
    regions="[[[10,10], [20,30], [40, 10]], [[100,100], [120,130], [110,150]]]"/>

    Regions is list of lists [region1, region2, region3, ...] where regionN
    is disordered list of points: [[1,1], [100,100], [50,50], [20, 70]].

    If there is only one region in the list, simpler notation can be used:
    regions="[[10,10], [30,30], [10, 30], [30, 10]]" (without explicitly
        setting outer list)

    Returns:
        True, if click is inside any region or rectangle. Otherwise False.
    """
    snippets = [{'snippet': '''<imageresponse>
      <imageinput src="image1.jpg" width="200" height="100"
      rectangle="(10,10)-(20,30)" />
      <imageinput src="image2.jpg" width="210" height="130"
      rectangle="(12,12)-(40,60)" />
      <imageinput src="image3.jpg" width="210" height="130"
      rectangle="(10,10)-(20,30);(12,12)-(40,60)" />
      <imageinput src="image4.jpg" width="811" height="610"
      rectangle="(10,10)-(20,30);(12,12)-(40,60)"
      regions="[[[10,10], [20,30], [40, 10]], [[100,100], [120,130], [110,150]]]"/>
      <imageinput src="image5.jpg" width="200" height="200"
      regions="[[[10,10], [20,30], [40, 10]], [[100,100], [120,130], [110,150]]]"/>
    </imageresponse>'''}]

    response_tag = 'imageresponse'
    allowed_inputfields = ['imageinput']

    def setup_response(self):
        self.ielements = self.inputfields
        self.answer_ids = [ie.get('id') for ie in self.ielements]

    def get_score(self, student_answers):
        correct_map = CorrectMap()
        expectedset = self.get_answers()
        for aid in self.answer_ids:  # loop through IDs of <imageinput>
        #  fields in our stanza
            given = student_answers[aid]  # this should be a string of the form '[x,y]'
            correct_map.set(aid, 'incorrect')
            if not given:  # No answer to parse. Mark as incorrect and move on
                continue
            # parse given answer
            m = re.match('\[([0-9]+),([0-9]+)]', given.strip().replace(' ', ''))
            if not m:
                raise Exception('[capamodule.capa.responsetypes.imageinput] '
                                'error grading %s (input=%s)' % (aid, given))
            (gx, gy) = [int(x) for x in m.groups()]

            rectangles, regions = expectedset
            if rectangles[aid]:  # rectangles part - for backward compatibility
                # Check whether given point lies in any of the solution rectangles
                solution_rectangles = rectangles[aid].split(';')
                for solution_rectangle in solution_rectangles:
                    # parse expected answer
                    # TODO: Compile regexp on file load
                    m = re.match('[\(\[]([0-9]+),([0-9]+)[\)\]]-[\(\[]([0-9]+),([0-9]+)[\)\]]',
                                 solution_rectangle.strip().replace(' ', ''))
                    if not m:
                        msg = 'Error in problem specification! cannot parse rectangle in %s' % (
                            etree.tostring(self.ielements[aid], pretty_print=True))
                        raise Exception('[capamodule.capa.responsetypes.imageinput] ' + msg)
                    (llx, lly, urx, ury) = [int(x) for x in m.groups()]

                    # answer is correct if (x,y) is within the specified rectangle
                    if (llx <= gx <= urx) and (lly <= gy <= ury):
                        correct_map.set(aid, 'correct')
                        break
            if correct_map[aid]['correctness'] != 'correct' and regions[aid]:
                parsed_region = json.loads(regions[aid])
                if parsed_region:
                    if type(parsed_region[0][0]) != list:
                        # we have [[1,2],[3,4],[5,6]] - single region
                        # instead of [[[1,2],[3,4],[5,6], [[1,2],[3,4],[5,6]]]
                        # or [[[1,2],[3,4],[5,6]]] - multiple regions syntax
                        parsed_region = [parsed_region]
                    for region in parsed_region:
                        polygon = MultiPoint(region).convex_hull
                        if (polygon.type == 'Polygon' and
                                polygon.contains(Point(gx, gy))):
                            correct_map.set(aid, 'correct')
                            break
        return correct_map

    def get_answers(self):
        return (dict([(ie.get('id'), ie.get('rectangle')) for ie in self.ielements]),
                dict([(ie.get('id'), ie.get('regions')) for ie in self.ielements]))
#-----------------------------------------------------------------------------

# TEMPORARY: List of all response subclasses
# FIXME: To be replaced by auto-registration

__all__ = [CodeResponse,
           NumericalResponse,
           FormulaResponse,
           CustomResponse,
           SchematicResponse,
           ExternalResponse,
           ImageResponse,
           OptionResponse,
           SymbolicResponse,
           StringResponse,
           ChoiceResponse,
           MultipleChoiceResponse,
           TrueFalseResponse,
           JavascriptResponse]<|MERGE_RESOLUTION|>--- conflicted
+++ resolved
@@ -186,13 +186,8 @@
         tree = etree.Element('span')
 
         # problem author can make this span display:inline
-<<<<<<< HEAD
-        if self.xml.get('inline',''):
-            tree.set('class','inline')
-=======
         if self.xml.get('inline', ''):
             tree.set('class', 'inline')
->>>>>>> 965e3b4c
 
         for item in self.xml:
             # call provided procedure to do the rendering
