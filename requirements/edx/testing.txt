--- conflicted
+++ resolved
@@ -265,11 +265,7 @@
 shapely==1.7.0            # via -r requirements/edx/base.txt
 simplejson==3.17.0        # via -r requirements/edx/base.txt, sailthru-client, super-csv, xblock-utils
 singledispatch==3.4.0.3   # via -r requirements/edx/testing.in
-<<<<<<< HEAD
 six==1.15.0               # via -r requirements/edx/base.txt, -r requirements/edx/coverage.txt, analytics-python, astroid, bleach, bok-choy, chem, cryptography, diff-cover, django-appconf, django-classy-tags, django-countries, django-pyfs, django-sekizai, django-simple-history, django-statici18n, drf-yasg, edx-ace, edx-ccx-keys, edx-django-release-util, edx-drf-extensions, edx-enterprise, edx-i18n-tools, edx-lint, edx-milestones, edx-opaque-keys, edx-rbac, edx-search, event-tracking, freezegun, fs, fs-s3fs, help-tokens, html5lib, httpretty, isodate, libsass, mando, mock, openedx-calc, packaging, pathlib2, paver, pycontracts, pyjwkest, pytest-xdist, python-dateutil, python-memcached, python-swiftclient, singledispatch, social-auth-app-django, social-auth-core, stevedore, tox, transifex-client, virtualenv, xblock
-=======
-six==1.15.0               # via -r requirements/edx/base.txt, -r requirements/edx/coverage.txt, analytics-python, astroid, bleach, bok-choy, cryptography, diff-cover, django-classy-tags, django-countries, django-pyfs, django-sekizai, django-simple-history, django-statici18n, drf-yasg, edx-ace, edx-ccx-keys, edx-django-release-util, edx-drf-extensions, edx-enterprise, edx-i18n-tools, edx-lint, edx-milestones, edx-opaque-keys, edx-rbac, edx-search, event-tracking, freezegun, fs, fs-s3fs, help-tokens, html5lib, httpretty, isodate, libsass, mando, mock, openedx-calc, packaging, pathlib2, paver, pycontracts, pyjwkest, pytest-xdist, python-dateutil, python-memcached, python-swiftclient, singledispatch, social-auth-app-django, social-auth-core, stevedore, tox, transifex-client, virtualenv, xblock
->>>>>>> c382237c
 slumber==0.7.1            # via -r requirements/edx/base.txt, edx-bulk-grades, edx-enterprise, edx-rest-api-client
 social-auth-core==3.3.3   # via -r requirements/edx/base.txt, social-auth-app-django
 sorl-thumbnail==12.6.3    # via -r requirements/edx/base.txt
