--- conflicted
+++ resolved
@@ -103,22 +103,14 @@
     #   xblock-poll
 boto==2.49.0
     # via -r requirements/edx/base.txt
-<<<<<<< HEAD
-boto3==1.40.18
-=======
 boto3==1.40.19
->>>>>>> d2eba789
     # via
     #   -r requirements/edx/base.txt
     #   django-ses
     #   fs-s3fs
     #   ora2
     #   snowflake-connector-python
-<<<<<<< HEAD
-botocore==1.40.18
-=======
 botocore==1.40.19
->>>>>>> d2eba789
     # via
     #   -r requirements/edx/base.txt
     #   boto3
