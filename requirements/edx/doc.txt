--- conflicted
+++ resolved
@@ -105,22 +105,14 @@
     #   xblock-poll
 boto==2.49.0
     # via -r requirements/edx/base.txt
-<<<<<<< HEAD
-boto3==1.40.6
-=======
 boto3==1.40.4
->>>>>>> 68516c76
     # via
     #   -r requirements/edx/base.txt
     #   django-ses
     #   fs-s3fs
     #   ora2
     #   snowflake-connector-python
-<<<<<<< HEAD
-botocore==1.40.6
-=======
 botocore==1.40.4
->>>>>>> 68516c76
     # via
     #   -r requirements/edx/base.txt
     #   boto3
