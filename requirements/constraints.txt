--- conflicted
+++ resolved
@@ -27,11 +27,7 @@
 # The team that owns this package will manually bump this package rather than having it pulled in automatically.
 # This is to allow them to better control its deployment and to do it in a process that works better
 # for them.
-<<<<<<< HEAD
 edx-enterprise==4.1.14
-=======
-edx-enterprise==4.1.13
->>>>>>> 02dd36cd
 
 # 1. django-oauth-toolkit version >=2.0.0 has breaking changes. More details
 #    mentioned on this issue https://github.com/openedx/edx-platform/issues/32884
