--- conflicted
+++ resolved
@@ -5,35 +5,6 @@
 
 <div class="wrapper-footer wrapper">
   <footer class="primary" role="contentinfo">
-<<<<<<< HEAD
-    <div class="colophon">
-      <p>&copy; ${settings.COPYRIGHT_YEAR} <a data-rel="edx.org" href="${marketing_link('ROOT')}" rel="external">${settings.PLATFORM_NAME}</a>.</p>
-      ## Site operators: Please do not remove this paragraph! This attributes back to edX and makes your acknowledgement of edX's trademarks clear.
-      <p>
-	## Translators: 'EdX', 'edX', 'Studio', and 'Open edX' are trademarks of 'edX Inc.'. Please do not translate any of these trademarks and company names.
-	${_("EdX, Open edX, Studio, and the edX and Open edX logos are registered trademarks or trademarks of {link_start}edX Inc.{link_end}").format(
-	  link_start=u"<a data-rel='edx.org' href='https://www.edx.org/'>",
-	  link_end=u"</a>"
-	)}
-      </p>
-    </div>
-
-    <nav class="nav-peripheral">
-      <ol>
-        <li class="nav-item nav-peripheral-tos">
-          <a data-rel="edx.org" href="${marketing_link('TOS')}">${_("Terms of Service")}</a>
-        </li>
-        <li class="nav-item nav-peripheral-pp">
-          <a data-rel="edx.org" href="${marketing_link('PRIVACY')}">${_("Privacy Policy")}</a>
-        </li>
-        % if settings.TENDER_DOMAIN and user.is_authenticated():
-        <li class="nav-item nav-peripheral-feedback">
-          <a data-rel="edx.org" href="http://${settings.TENDER_DOMAIN}/discussion/new" class="show-tender" title="${_('Use our feedback tool, Tender, to share your feedback')}">${_("Contact Us")}</a>
-        </li>
-        % endif
-      </ol>
-    </nav>
-=======
 
     <div class="footer-content-primary">
       <div class="colophon">
@@ -75,6 +46,5 @@
         </a>
       </div>
     </div>
->>>>>>> bde4dc5f
   </footer>
 </div>
