--- conflicted
+++ resolved
@@ -97,11 +97,6 @@
     header_extra_file = 'theme-head-extra.html'
     header_file = 'theme-header.html'
     google_analytics_file = 'theme-google-analytics.html'
-<<<<<<< HEAD
-    google_tag_manager_file = 'theme-google-tag-manager.html'
-    footer_file = 'theme-footer.html'
-=======
->>>>>>> 464ae712
 
     style_overrides_file = None
 
@@ -114,7 +109,6 @@
         header_file = microsite.get_template_path('navigation.html')
 
     google_analytics_file = microsite.get_template_path('google_analytics.html')
-    google_tag_manager_file = microsite.get_template_path('google_tag_manager.html')
 
     style_overrides_file = microsite.get_value('css_overrides_file')
 %>
@@ -141,16 +135,9 @@
 
 </head>
 
-<<<<<<< HEAD
-<body class="<%block name='bodyclass'/> lang_${LANGUAGE_CODE}">
-  <%include file="${google_tag_manager_file}" />
-
-  <a class="nav-skip" href="<%block name="nav_skip">#content</%block>">${_("Skip to this view's content")}</a>
-=======
 <body class="${dir_rtl} <%block name='bodyclass'/> lang_${LANGUAGE_CODE}">
   <div class="window-wrap" dir="${dir_rtl}">
     <a class="nav-skip" href="<%block name="nav_skip">#content</%block>">${_("Skip to this view's content")}</a>
->>>>>>> 464ae712
 
     <%include file="mathjax_accessible.html" />
 
@@ -181,22 +168,7 @@
     <%static:js group='module-js'/>
   % endif
 
-<<<<<<< HEAD
-  <%include file="widgets/segment-io.html" />
-
-  % if show_intercom_widget:
-    <script>
-        window.intercomSettings = {
-          email: "${intercom_user_email}",
-          user_hash: "${intercom_user_hash}",
-          app_id: "${intercom_app_id}"
-        };
-    </script>
-    <script>(function(){var w=window;var ic=w.Intercom;if(typeof ic==="function"){ic('reattach_activator');ic('update',intercomSettings);}else{var d=document;var i=function(){i.c(arguments)};i.q=[];i.c=function(args){i.q.push(args)};w.Intercom=i;function l(){var s=d.createElement('script');s.type='text/javascript';s.async=true;s.src='https://widget.intercom.io/widget/${intercom_app_id}';var x=d.getElementsByTagName('script')[0];x.parentNode.insertBefore(s,x);}if(w.attachEvent){w.attachEvent('onload',l);}else{w.addEventListener('load',l,false);}}})()</script>
-  % endif
-=======
   <%block name="js_extra"/>
->>>>>>> 464ae712
 </body>
 </html>
 
