"""
Test the enterprise support APIs.
"""
from unittest import mock

import ddt
import httpretty
import json
import pytest
import requests
from testfixtures import LogCapture
from consent.models import DataSharingConsent
from django.conf import settings
from django.contrib.auth.models import User  # lint-amnesty, pylint: disable=imported-auth-user
from django.core.cache import cache
from django.http import HttpResponseRedirect
from django.test.utils import override_settings
from django.urls import get_resolver, reverse
from django.utils.http import urlencode
from edx_django_utils.cache import get_cache_key, TieredCache
from edx_rest_api_client.auth import SuppliedJwtAuth
from enterprise.models import EnterpriseCustomerUser  # lint-amnesty, pylint: disable=wrong-import-order
from requests.exceptions import HTTPError
from rest_framework.test import APIClient
from six.moves.urllib.parse import parse_qs

from common.djangoapps.student.tests.factories import UserFactory, UserProfileFactory
from openedx.core.djangoapps.oauth_dispatch.jwt import create_jwt_for_user
from openedx.core.djangoapps.site_configuration import helpers as configuration_helpers
from openedx.core.djangoapps.site_configuration.tests.factories import SiteFactory
from openedx.core.djangolib.testing.utils import CacheIsolationTestCase, skip_unless_lms
from openedx.features.enterprise_support.api import (
    _CACHE_MISS,
    ENTERPRISE_CUSTOMER_KEY_NAME,
    ConsentApiClient,
    ConsentApiServiceClient,
    EnterpriseApiClient,
    EnterpriseApiException,
    EnterpriseApiServiceClient,
    activate_learner_enterprise,
    add_enterprise_customer_to_session,
    consent_needed_for_course,
    data_sharing_consent_required,
    enterprise_customer_for_request,
    enterprise_customer_from_api,
    enterprise_customer_from_session,
    enterprise_customer_from_session_or_learner_data,
    enterprise_customer_uuid_for_request,
    enterprise_enabled,
    get_active_enterprise_customer_user,
    get_consent_notification_data,
    get_consent_required_courses,
    get_dashboard_consent_notification,
    get_data_sharing_consents,
    get_enterprise_consent_url,
    get_enterprise_course_enrollments,
    get_enterprise_learner_data_from_api,
    get_enterprise_learner_data_from_db,
    get_enterprise_learner_portal_enabled_message,
    insert_enterprise_pipeline_elements,
    unlink_enterprise_user_from_idp,
)
from openedx.features.enterprise_support.tests import FEATURES_WITH_ENTERPRISE_ENABLED
from openedx.features.enterprise_support.tests.factories import (
    EnterpriseCourseEnrollmentFactory,
    EnterpriseCustomerFactory,
    EnterpriseCustomerIdentityProviderFactory,
    EnterpriseCustomerUserFactory,
)
from openedx.features.enterprise_support.tests.mixins.enterprise import EnterpriseServiceMockMixin
from openedx.features.enterprise_support.utils import clear_data_consent_share_cache, get_data_consent_share_cache_key

LOGGER_NAME = "edx.enterprise_helpers"


class MockEnrollment(mock.MagicMock):
    """
    Mock object for an enrollment which has a consistent string representation
    suitable for use in ddt parameters.
    """
    def __repr__(self):
        return '<MockEnrollment course_id={}>'.format(getattr(self, 'course_id', None))


@ddt.ddt
@override_settings(FEATURES=FEATURES_WITH_ENTERPRISE_ENABLED)
@skip_unless_lms
class TestEnterpriseApi(EnterpriseServiceMockMixin, CacheIsolationTestCase):
    """
    Test enterprise support APIs.
    """
    ENABLED_CACHES = ['default']

    @classmethod
    def setUpTestData(cls):
        cls.user = UserFactory.create(
            username=settings.ENTERPRISE_SERVICE_WORKER_USERNAME,
            email='ent_worker@example.com',
            password='password123',
            is_staff=True
        )
        cls.enterprise_customer = EnterpriseCustomerFactory()
        super().setUpTestData()
    
    def setUp(self):
        super().setUp()
        self.client = APIClient()
        self.client.login(
            username=settings.ENTERPRISE_SERVICE_WORKER_USERNAME,
            password='password123')

    def setUp(self):
        super().setUp()
        self.client = APIClient()
        self.client.login(
            username=settings.ENTERPRISE_SERVICE_WORKER_USERNAME,
            password='password123')

    def _assert_api_service_client(self, api_client, mocked_jwt_builder):
        """
        Verify that the provided api client uses the enterprise service user to generate
        JWT token for auth.
        """
        mocked_jwt_builder.return_value = 'test-token'
        enterprise_service_user = User.objects.get(username=settings.ENTERPRISE_SERVICE_WORKER_USERNAME)
        enterprise_api_service_client = api_client()

        mocked_jwt_builder.assert_called_once_with(enterprise_service_user)
        # pylint: disable=protected-access
        assert enterprise_api_service_client.client.auth.token == 'test-token'

    def _assert_api_client_with_user(self, api_client, mocked_jwt_builder):
        """
        Verify that the provided api client uses the expected user to generate
        JWT token for auth.
        """
        mocked_jwt_builder.return_value = 'test-token'
        dummy_enterprise_user = UserFactory.create(
            username='dummy-enterprise-user',
            email='dummy-enterprise-user@example.com',
            password='password123',
        )
        enterprise_api_service_client = api_client(dummy_enterprise_user)

        mocked_jwt_builder.assert_called_once_with(dummy_enterprise_user)
        # pylint: disable=protected-access
        assert enterprise_api_service_client.client.auth.token == 'test-token'
        return enterprise_api_service_client

    def _assert_get_enterprise_customer(self, api_client, enterprise_api_data_for_mock):
        """
        DRY method to verify caching for get enterprise customer method.
        """
        cache_key = get_cache_key(
            resource='enterprise-customer',
            resource_id=enterprise_api_data_for_mock['uuid'],
            username=settings.ENTERPRISE_SERVICE_WORKER_USERNAME,
        )
        self.mock_get_enterprise_customer(enterprise_api_data_for_mock['uuid'], enterprise_api_data_for_mock, 200)
        self._assert_get_enterprise_customer_with_cache(api_client, enterprise_api_data_for_mock, cache_key)

    def _assert_get_enterprise_customer_with_cache(self, api_client, enterprise_customer_data, cache_key):
        """
        DRY method to verify that get enterprise customer response is cached.
        """
        cached_enterprise_customer = cache.get(cache_key)
        assert cached_enterprise_customer is None

        enterprise_customer = api_client.get_enterprise_customer(enterprise_customer_data['uuid'])
        assert enterprise_customer_data == enterprise_customer
        cached_enterprise_customer = cache.get(cache_key)
        assert cached_enterprise_customer == enterprise_customer

    @httpretty.activate
    @mock.patch('openedx.features.enterprise_support.api.create_jwt_for_user')
    def test_enterprise_api_client_with_service_user(self, mock_jwt_builder):
        """
        Verify that enterprise API service client uses enterprise service user
        by default to authenticate and access enterprise API.
        """
        self._assert_api_service_client(EnterpriseApiServiceClient, mock_jwt_builder)

        # Verify that enterprise customer data is cached properly for the
        # enterprise api client.
        enterprise_api_client = EnterpriseApiServiceClient()
        enterprise_api_data_for_mock_1 = {'name': 'dummy-enterprise-customer-1', 'uuid': 'enterprise-uuid-1'}
        self._assert_get_enterprise_customer(enterprise_api_client, enterprise_api_data_for_mock_1)

        # Now try to get enterprise customer for another enterprise and verify
        # that enterprise api client returns data according to the provided
        # enterprise UUID.
        enterprise_api_data_for_mock_2 = {'name': 'dummy-enterprise-customer-2', 'uuid': 'enterprise-uuid-2'}
        self._assert_get_enterprise_customer(enterprise_api_client, enterprise_api_data_for_mock_2)

    @httpretty.activate
    @mock.patch('openedx.features.enterprise_support.api.create_jwt_for_user')
    def test_enterprise_api_client_with_user(self, mock_jwt_builder):
        """
        Verify that enterprise API client uses the provided user to
        authenticate and access enterprise API.
        """
        self._assert_api_client_with_user(EnterpriseApiClient, mock_jwt_builder)

    @ddt.data(True, False)
    @httpretty.activate
    @mock.patch('openedx.features.enterprise_support.api.create_jwt_for_user')
    def test_enterprise_api_client_with_user_post_enrollment(self, should_raise_http_error, mock_jwt_builder):
        """
        Verify that enterprise API client uses the provided user to
        authenticate and access enterprise API.
        """
        api_client = self._assert_api_client_with_user(EnterpriseApiClient, mock_jwt_builder)
        mock_client = mock.Mock()
        api_client.client = mock_client
        if should_raise_http_error:
            mock_client.post.side_effect = HTTPError

        username = 'spongebob'
        course_id = 'burger-flipping-101'

        if should_raise_http_error:
            with pytest.raises(EnterpriseApiException):
                api_client.post_enterprise_course_enrollment(username, course_id)
        else:
            api_client.post_enterprise_course_enrollment(username, course_id)

        mock_client.post.assert_called_once_with(
            f"{api_client.base_api_url}enterprise-course-enrollment/",
            data={
                'username': username,
                'course_id': course_id,
            }
        )

    @mock.patch('openedx.features.enterprise_support.api.enterprise_customer_uuid_for_request')
    @mock.patch('openedx.features.enterprise_support.api.EnterpriseApiClient')
    def test_enterprise_customer_from_api_cache_miss(self, mock_client_class, mock_uuid_from_request):
        mock_uuid_from_request.return_value = _CACHE_MISS
        mock_request = mock.Mock()

        actual_result = enterprise_customer_from_api(mock_request)
        assert actual_result is None
        assert not mock_client_class.called

    @httpretty.activate
    @mock.patch('openedx.features.enterprise_support.api.create_jwt_for_user')
    def test_enterprise_consent_api_client_with_service_user(self, mock_jwt_builder):
        """
        Verify that enterprise API consent service client uses enterprise
        service user by default to authenticate and access enterprise API.
        """
        self._assert_api_service_client(ConsentApiServiceClient, mock_jwt_builder)

    @httpretty.activate
    @mock.patch('openedx.features.enterprise_support.api.create_jwt_for_user')
    def test_enterprise_consent_api_client_with_user(self, mock_jwt_builder):
        """
        Verify that enterprise API consent service client uses the provided
        user to authenticate and access enterprise API.
        """
        consent_client = self._assert_api_client_with_user(ConsentApiClient, mock_jwt_builder)
        mock_client = mock.Mock()
        consent_client.client = mock_client

        kwargs = {
            'foo': 'a',
            'bar': 'b',
        }
        consent_client.provide_consent(**kwargs)
        consent_client.revoke_consent(**kwargs)

        mock_client.post.assert_called_once_with(consent_client.consent_endpoint, json=kwargs)
        mock_client.delete.assert_called_once_with(consent_client.consent_endpoint, json=kwargs)

    @httpretty.activate
    @mock.patch('openedx.features.enterprise_support.api.get_active_enterprise_customer_user')
    def test_consent_needed_for_course_no_active_enterprise_user(self, mock_get_active_enterprise_customer_user):
        """Tests that consent is not needed for non-enterprise user."""
        user = UserFactory(username='janedoe')
        request = mock.MagicMock(
            user=user,
            site=SiteFactory(domain="example.com"),
            session={},
            COOKIES={},
            GET={},
        )
        course_id = 'fake-course'
        mock_get_active_enterprise_customer_user.return_value = None

        # test that consent is not required for a non-enterprise learner and appropriate message is logged
        expected_message = "[ENTERPRISE DSC] Consent from user [{username}] is not needed for course [{course_id}]." \
                           " The user is not linked to an enterprise."
        with LogCapture(LOGGER_NAME) as log:
            assert not consent_needed_for_course(request, user, course_id)
            log.check_present(
                (
                    LOGGER_NAME,
                    'INFO',
                    expected_message.format(username=user.username, course_id=course_id),
                )
            )

    @httpretty.activate
    @mock.patch('openedx.features.enterprise_support.api.get_active_enterprise_customer_user')
    def test_consent_needed_for_course_dsc_cache_found(self, mock_get_active_enterprise_customer_user):
        """
        Tests that a consent is not needed when a DSC record is already found in cache and it is equal to 0.
        """
        user = UserFactory(username='janedoe')
        request = mock.MagicMock(
            user=user,
            site=SiteFactory(domain="example.com"),
            session={},
            COOKIES={},
            GET={},
        )
        ec_uuid = 'cf246b88-d5f6-4908-a522-fc307e0b0c59'
        course_id = 'fake-course'
        mock_get_active_enterprise_customer_user.return_value = self.get_mock_active_enterprise_learner_details(
            learner_id=user.id,
            enterprise_customer_uuid=ec_uuid,
        )

        # store a DSC record value in cache
        consent_cache_key = get_data_consent_share_cache_key(user.id, course_id, ec_uuid)
        TieredCache.set_all_tiers(consent_cache_key, 0, settings.DATA_CONSENT_SHARE_CACHE_TIMEOUT)

        # test that consent is not required if DSC record is already found in cache.
        expected_message = "[ENTERPRISE DSC] Consent from user [{username}] is not needed for course [{course_id}]. " \
                           "The DSC cache was checked and the value was 0."
        with LogCapture(LOGGER_NAME) as log:
            assert not consent_needed_for_course(request, user, course_id)
            log.check_present(
                (
                    LOGGER_NAME,
                    'INFO',
                    expected_message.format(username=user.username, course_id=course_id),
                )
            )
        # clearing up
        clear_data_consent_share_cache(user.id, course_id, ec_uuid)

    @httpretty.activate
    @mock.patch('openedx.features.enterprise_support.api.get_active_enterprise_customer_user')
    def test_consent_needed_for_course_dsc_not_enabled(self, mock_get_active_enterprise_customer_user):
        """
        Tests that a consent is not needed when enterprise customer has disabled DSC.
        """
        user = UserFactory(username='janedoe')
        request = mock.MagicMock(
            user=user,
            site=SiteFactory(domain="example.com"),
            session={},
            COOKIES={},
            GET={},
        )

        ec_uuid = 'cf246b88-d5f6-4908-a522-fc307e0b0c59'
        course_id = 'fake-course'
        ent_slug = 'test-slug'
        mock_get_active_enterprise_customer_user.return_value = self.get_mock_active_enterprise_learner_details(
            learner_id=user.id,
            enterprise_customer_uuid=ec_uuid,
            enable_data_sharing_consent=False,
            slug=ent_slug
        )

        # test that consent is not required if DSC is disabled for the enterprise.
        expected_message = "[ENTERPRISE DSC] DSC is disabled for enterprise customer [{slug}]. " \
                           "Consent from user [{username}] is not needed for course [{course_id}]"
        with LogCapture(LOGGER_NAME) as log:
            assert not consent_needed_for_course(request, user, course_id)
            log.check_present(
                (
                    LOGGER_NAME,
                    'INFO',
                    expected_message.format(slug=ent_slug, username=user.username, course_id=course_id)
                )
            )

    @httpretty.activate
    @mock.patch('openedx.features.enterprise_support.api.get_active_enterprise_customer_user')
    @mock.patch('openedx.features.enterprise_support.api.enterprise_customer_uuid_for_request')
    def test_consent_needed_for_course_enterprise_mismatch(
        self,
        enterprise_customer_uuid_for_request_mock,
        mock_get_active_enterprise_customer_user
    ):
        """
        Tests that a consent is not needed when current request enterprise and learner's active
        enterprise does not match.
        """
        user = UserFactory(username='janedoe')
        request = mock.MagicMock(
            user=user,
            site=SiteFactory(domain='example.com'),
            session={},
            COOKIES={},
            GET={},
        )

        learner_enterprise = 'cf246b88-d5f6-4908-a522-fc307e0b0c59'
        current_request_enterprise = '1234-23434-vfdfa-242sdczz'
        course_id = 'fake-course'
        enterprise_customer_uuid_for_request_mock.return_value = current_request_enterprise
        mock_get_active_enterprise_customer_user.return_value = self.get_mock_active_enterprise_learner_details(
            learner_id=user.id,
            enterprise_customer_uuid=learner_enterprise,
        )

        expected_message = '[ENTERPRISE DSC] Enterprise mismatch. USER: [{username}], RequestEnterprise: ' \
                           '[{current_enterprise_uuid}], LearnerEnterprise: [{active_enterprise_customer}]'
        with LogCapture(LOGGER_NAME) as log:
            assert not consent_needed_for_course(request, user, course_id)
            log.check_present(
                (
                    LOGGER_NAME,
                    'INFO',
                    expected_message.format(
                        username=user.username,
                        current_enterprise_uuid=current_request_enterprise,
                        active_enterprise_customer=learner_enterprise
                    )
                )
            )

    @httpretty.activate
    @mock.patch('openedx.features.enterprise_support.api.get_active_enterprise_customer_user')
    @mock.patch('openedx.features.enterprise_support.api.enterprise_customer_uuid_for_request')
    def test_consent_needed_for_course_site_mismatch(
        self,
        enterprise_customer_uuid_for_request_mock,
        mock_get_active_enterprise_customer_user,
    ):
        """
        Tests that a consent is not needed when enterprise customer and learner's site domain does not match.
        """
        user = UserFactory(username='janedoe')
        request_site_domain = 'site-mismatch.com'
        request = mock.MagicMock(
            user=user,
            site=SiteFactory(domain=request_site_domain),
            session={},
            COOKIES={},
            GET={},
        )

        ec_uuid = 'cf246b88-d5f6-4908-a522-fc307e0b0c59'
        course_id = 'fake-course'
        ent_site = SiteFactory(domain='ent-site.com')
        enterprise_customer_uuid_for_request_mock.return_value = ec_uuid
        mock_get_active_enterprise_customer_user.return_value = self.get_mock_active_enterprise_learner_details(
            learner_id=user.id,
            enterprise_customer_uuid=ec_uuid,
            site_domain=str(ent_site.domain),
        )

        expected_message = "[ENTERPRISE DSC] Site mismatch. USER: [{username}], RequestSite: [{request_site}], " \
                           "LearnerEnterpriseDomain: [{enterprise_domain}]"
        with LogCapture(LOGGER_NAME) as log:
            assert not consent_needed_for_course(request, user, course_id)
            log.check_present(
                (
                    LOGGER_NAME,
                    'INFO',
                    expected_message.format(
                        username=user.username,
                        request_site=request_site_domain,
                        enterprise_domain=ent_site.domain
                    )
                )
            )

    @httpretty.activate
    @mock.patch('openedx.features.enterprise_support.api.get_active_enterprise_customer_user')
    @mock.patch('openedx.features.enterprise_support.api.ConsentApiClient.consent_required')
    @mock.patch('openedx.features.enterprise_support.api.enterprise_customer_uuid_for_request')
    def test_consent_needed_for_course_when_consent_is_not_required(
        self,
        enterprise_customer_uuid_for_request_mock,
        mock_consent_required,
        mock_get_active_enterprise_customer_user
    ):
        """
        Tests that a consent is not needed when learner is not already enrolled and the enterprise requires consent.
        """
        mock_consent_required.return_value = False
        user = UserFactory(username='janedoe')
        request = mock.MagicMock(
            user=user,
            site=SiteFactory(domain="example.com"),
            session={},
            COOKIES={},
            GET={},
        )
        ec_uuid = 'cf246b88-d5f6-4908-a522-fc307e0b0c59'
        course_id = 'fake-course'
        enterprise_customer_uuid_for_request_mock.return_value = ec_uuid

        mock_get_active_enterprise_customer_user.return_value = self.get_mock_active_enterprise_learner_details(
            learner_id=user.id,
            enterprise_customer_uuid=ec_uuid,
        )

        expected_message = "[ENTERPRISE DSC] Consent from user [{username}] is not needed for course [{course_id}]. " \
                           "The user's current enterprise does not require data sharing consent."
        with LogCapture(LOGGER_NAME) as log:
            assert not consent_needed_for_course(request, user, course_id)
            log.check_present(
                (
                    LOGGER_NAME,
                    'INFO',
                    expected_message.format(username=user.username, course_id=course_id)
                )
            )

    @httpretty.activate
    @mock.patch('openedx.features.enterprise_support.api.get_active_enterprise_customer_user')
    @mock.patch('openedx.features.enterprise_support.api.ConsentApiClient.consent_required')
    @mock.patch('openedx.features.enterprise_support.api.enterprise_customer_uuid_for_request')
    def test_consent_needed_for_course_when_consent_is_required(
        self,
        enterprise_customer_uuid_for_request_mock,
        mock_consent_required,
        mock_get_active_enterprise_customer_user
    ):
        """
        Tests that a consent is needed when learner is not already enrolled and the enterprise requires consent.
        """
        mock_consent_required.return_value = True
        user = UserFactory(username='janedoe')
        request = mock.MagicMock(
            user=user,
            site=SiteFactory(domain="example.com"),
            session={},
            COOKIES={},
            GET={},
        )
        ec_uuid = 'cf246b88-d5f6-4908-a522-fc307e0b0c59'
        course_id = 'fake-course'
        enterprise_customer_uuid_for_request_mock.return_value = ec_uuid

        mock_get_active_enterprise_customer_user.return_value = self.get_mock_active_enterprise_learner_details(
            learner_id=user.id,
            enterprise_customer_uuid=ec_uuid,
        )

        expected_message = "[ENTERPRISE DSC] Consent from user [{username}] is needed for course [{course_id}]. " \
                           "The user's current enterprise requires data sharing consent, and it has not been given."
        with LogCapture(LOGGER_NAME) as log:
            assert consent_needed_for_course(request, user, course_id)
            log.check_present(
                (
                    LOGGER_NAME,
                    'INFO',
                    expected_message.format(username=user.username, course_id=course_id)
                )
            )

    @httpretty.activate
    @mock.patch('enterprise.models.EnterpriseCustomer.catalog_contains_course')
    def test_get_consent_required_courses(self, mock_catalog_contains_course):
        mock_catalog_contains_course.return_value = True
        user = UserFactory()
        enterprise_customer_user = EnterpriseCustomerUserFactory(user_id=user.id)

        course_id = 'fake-course'
        data_sharing_consent = DataSharingConsent(
            course_id=course_id,
            enterprise_customer=enterprise_customer_user.enterprise_customer,
            username=user.username,
            granted=False
        )
        data_sharing_consent.save()
        consent_required = get_consent_required_courses(user, [course_id])
        assert course_id in consent_required

        # now grant consent and call our method again
        data_sharing_consent.granted = True
        data_sharing_consent.save()
        consent_required = get_consent_required_courses(user, [course_id])
        assert course_id not in consent_required

    def test_consent_not_required_for_non_enterprise_user(self):
        user = UserFactory()
        course_id = 'fake-course'

        consent_required_courses = get_consent_required_courses(user, [course_id])

        assert set() == consent_required_courses

    @mock.patch('openedx.features.enterprise_support.api.create_jwt_for_user')
    def test_fetch_enterprise_learner_data_unauthenticated(self, mock_jwt_builder):
        api_client = self._assert_api_client_with_user(EnterpriseApiClient, mock_jwt_builder)
        setattr(api_client.client, 'enterprise-learner', mock.Mock())
        mock_endpoint = getattr(api_client.client, 'enterprise-learner')

        user = mock.Mock(is_authenticated=False)
        assert api_client.fetch_enterprise_learner_data(user) is None

        assert not mock_endpoint.called

    @mock.patch('openedx.features.enterprise_support.api.create_jwt_for_user')
    def test_fetch_enterprise_learner_data(self, mock_jwt_builder):
        """
        Test EnterpriseApiClient's fetch_enterprise_learner_data method.
        """
        api_client = self._assert_api_client_with_user(EnterpriseApiClient, mock_jwt_builder)
        mock_client = mock.Mock()
        api_client.client = mock_client

        user = mock.Mock(is_authenticated=True, username='spongebob')
        response = api_client.fetch_enterprise_learner_data(user)

        assert mock_client.get.return_value.json.return_value == response
        mock_client.get.assert_called_once_with(
            f"{api_client.base_api_url}enterprise-learner/",
            params={'username': user.username},
        )

    @mock.patch('openedx.features.enterprise_support.api.get_current_request')
    @mock.patch('openedx.features.enterprise_support.api.create_jwt_for_user')
    def test_fetch_enterprise_learner_data_http_error(self, mock_jwt_builder, mock_get_current_request):
        """
        Test error handling for the EnterpriseApiClient's fetch_enterprise_learner_data method.
        """
        api_client = self._assert_api_client_with_user(EnterpriseApiClient, mock_jwt_builder)

        mock_client = mock.Mock()
        mock_client.get.side_effect = HTTPError
        api_client.client = mock_client
        mock_get_current_request.return_value.META = {
            'PATH_INFO': 'whatever',
        }

        user = mock.Mock(is_authenticated=True, username='spongebob')

        assert api_client.fetch_enterprise_learner_data(user) is None
        url = f"{api_client.base_api_url}enterprise-learner/"
        mock_client.get.assert_called_once_with(url, params={'username': user.username})

    @mock.patch('openedx.features.enterprise_support.api.EnterpriseApiClient')
    def test_get_enterprise_learner_data_from_api(self, mock_api_client_class):
        user = mock.Mock(is_authenticated=True)
        mock_client = mock_api_client_class.return_value
        mock_client.fetch_enterprise_learner_data.return_value = {
            'results': 'the-learner-data',
        }

        learner_data = get_enterprise_learner_data_from_api(user)

        assert 'the-learner-data' == learner_data
        mock_api_client_class.assert_called_once_with(user=user)
        mock_client.fetch_enterprise_learner_data.assert_called_once_with(user)

    def test_activate_learner_enterprise(self):
        """
        Test enterprise is activated successfully for user
        """
        request_mock = mock.MagicMock(session={}, user=self.user)
        enterprise_customer_user = EnterpriseCustomerUserFactory(user_id=self.user.id)
        enterprise_customer_uuid = enterprise_customer_user.enterprise_customer.uuid

        activate_learner_enterprise(request_mock, self.user, enterprise_customer_uuid)
        assert request_mock.session['enterprise_customer']['uuid'] == str(enterprise_customer_uuid)

    def test_get_enterprise_learner_data_from_db_no_data(self):
        assert not get_enterprise_learner_data_from_db(self.user)

    def test_get_enterprise_learner_data_from_db(self):
        EnterpriseCustomerUserFactory(user_id=self.user.id)
        user_data = get_enterprise_learner_data_from_db(self.user)[0]['user']
        assert user_data['username'] == self.user.username

    @ddt.data(True, False)
    @mock.patch('openedx.features.enterprise_support.api.enterprise_enabled')
    def test_get_active_enterprise_customer_user(self, is_enterprise_enabled, mock_enterprise_enabled):
        """Tests that get_active_enterprise_customer_user utility returns correct user."""
        mock_enterprise_enabled.return_value = is_enterprise_enabled
        EnterpriseCustomerUserFactory(user_id=self.user.id, active=True)
        if not is_enterprise_enabled:
            assert not get_active_enterprise_customer_user(self.user)
        else:
            user_data = get_active_enterprise_customer_user(self.user)
            assert user_data['user']['username'] == self.user.username
            assert user_data['active']

    def test_get_active_enterprise_customer_user_no_user_found(self):
        """
        Test that get_active_enterprise_customer_user utility returns None if active user not found.
        And logs the appropriate message.
        """
        expected_logger_message = "Active EnterpriseCustomerUser for user [{username}] does not exist"
        with LogCapture(LOGGER_NAME) as log:
            assert not get_active_enterprise_customer_user(self.user)
            log.check_present(
                (
                    LOGGER_NAME,
                    'INFO',
                    expected_logger_message.format(username=self.user.username),
                )
            )

    @ddt.data(True, False)
    @mock.patch('openedx.features.enterprise_support.api.enterprise_enabled')
    def test_get_data_sharing_consents(self, is_enterprise_enabled, mock_enterprise_enabled):
        mock_enterprise_enabled.return_value = is_enterprise_enabled
        enterprise_customer_user = EnterpriseCustomerUserFactory(user_id=self.user.id)

        if not is_enterprise_enabled:
            assert get_data_sharing_consents(self.user) == []
        else:
            course_id = 'fake-course'
            data_sharing_consent = DataSharingConsent(
                course_id=course_id,
                enterprise_customer=enterprise_customer_user.enterprise_customer,
                username=self.user.username,
                granted=False
            )
            data_sharing_consent.save()
            data_sharing_consents = get_data_sharing_consents(self.user)
            assert len(data_sharing_consents) == 1
            assert data_sharing_consents[0].id == data_sharing_consent.id

    @ddt.data(True, False)
    @mock.patch('openedx.features.enterprise_support.api.enterprise_enabled')
    def test_get_enterprise_course_enrollments(self, is_enterprise_enabled, mock_enterprise_enabled):
        mock_enterprise_enabled.return_value = is_enterprise_enabled
        enterprise_customer_user = EnterpriseCustomerUserFactory(user_id=self.user.id)

        if not is_enterprise_enabled:
            assert get_enterprise_course_enrollments(self.user) == []
        else:
            ece = EnterpriseCourseEnrollmentFactory(enterprise_customer_user=enterprise_customer_user)
            enterprise_course_enrollments = get_enterprise_course_enrollments(self.user)
            assert len(enterprise_course_enrollments) == 1
            assert enterprise_course_enrollments[0].id == ece.id

    @httpretty.activate
    @mock.patch('openedx.features.enterprise_support.api.get_enterprise_learner_data_from_db')
    @mock.patch('openedx.features.enterprise_support.api.EnterpriseCustomer')
    @mock.patch('openedx.features.enterprise_support.api.get_partial_pipeline')
    @mock.patch('openedx.features.enterprise_support.api.Registry')
    def test_enterprise_customer_for_request(
            self,
            mock_registry,
            mock_partial,
            mock_enterprise_customer_model,
            mock_get_enterprise_learner_data,
    ):
        def mock_get_enterprise_customer(**kwargs):
            uuid = kwargs.get('enterprise_customer_identity_providers__provider_id')
            if uuid:
                return mock.MagicMock(uuid=uuid, user=self.user)
            raise Exception

        dummy_request = mock.MagicMock(session={}, user=self.user)
        mock_enterprise_customer_model.objects.get.side_effect = mock_get_enterprise_customer
        mock_enterprise_customer_model.DoesNotExist = Exception
        mock_partial.return_value = True
        mock_registry.get_from_pipeline.return_value.provider_id = 'real-ent-uuid'

        # Verify that the method `enterprise_customer_for_request` returns
        # expected enterprise customer against the requesting user.
        self.mock_get_enterprise_customer('real-ent-uuid', {'real': 'enterprisecustomer'}, 200)
        enterprise_customer = enterprise_customer_for_request(dummy_request)
        assert enterprise_customer == {'real': 'enterprisecustomer'}

        httpretty.reset()

        # Verify that the method `enterprise_customer_for_request` returns no
        # enterprise customer if the enterprise customer API throws 404.
        del dummy_request.session['enterprise_customer']
        self.mock_get_enterprise_customer('real-ent-uuid', {'detail': 'Not found.'}, 404)
        enterprise_customer = enterprise_customer_for_request(dummy_request)
        assert enterprise_customer is None

        httpretty.reset()

        # Verify that the method `enterprise_customer_for_request` returns
        # expected enterprise customer against the requesting user even if
        # the third-party auth pipeline has no `provider_id`.
        mock_registry.get_from_pipeline.return_value.provider_id = None
        self.mock_get_enterprise_customer('real-ent-uuid', {'real': 'enterprisecustomer'}, 200)
        mock_request = mock.MagicMock(
            GET={'enterprise_customer': 'real-ent-uuid'},
            COOKIES={},
            session={},
            user=self.user
        )
        enterprise_customer = enterprise_customer_for_request(mock_request)
        assert enterprise_customer == {'real': 'enterprisecustomer'}

        # Verify that the method `enterprise_customer_for_request` returns
        # expected enterprise customer against the requesting user even if
        # the third-party auth pipeline has no `provider_id` but there is
        # enterprise customer UUID in the cookie.
        mock_request = mock.MagicMock(
            GET={},
            COOKIES={settings.ENTERPRISE_CUSTOMER_COOKIE_NAME: 'real-ent-uuid'},
            session={},
            user=self.user
        )
        enterprise_customer = enterprise_customer_for_request(mock_request)
        assert enterprise_customer == {'real': 'enterprisecustomer'}

        # Verify that the method `enterprise_customer_for_request` returns
        # expected enterprise customer against the requesting user if
        # data is cached only in the request session
        mock_registry.get_from_pipeline.return_value.provider_id = None
        self.mock_get_enterprise_customer('real-ent-uuid', {'real': 'enterprisecustomer'}, 200)
        mock_request = mock.MagicMock(
            GET={},
            COOKIES={},
            session={'enterprise_customer': {'real': 'enterprisecustomer'}},
            user=self.user
        )
        enterprise_customer = enterprise_customer_for_request(mock_request)
        assert enterprise_customer == {'real': 'enterprisecustomer'}

        # Verify that we can still get enterprise customer from enterprise
        # learner API even if we are unable to get it from preferred sources,
        # e.g. url query parameters, third-party auth pipeline, enterprise
        # cookie, or session.
        mock_get_enterprise_learner_data.return_value = [{'enterprise_customer': {'uuid': 'real-ent-uuid'}}]
        mock_request = mock.MagicMock(
            GET={},
            COOKIES={},
            session={},
            user=self.user,
            site=1
        )
        enterprise_customer = enterprise_customer_for_request(mock_request)
        assert enterprise_customer == {'real': 'enterprisecustomer'}

    def test_enterprise_customer_for_request_with_session(self):
        """
        Verify enterprise_customer_for_request stores and retrieves data from session appropriately
        """
        dummy_request = mock.MagicMock(session={}, user=self.user)
        enterprise_data = {'name': 'dummy-enterprise-customer', 'uuid': '8dc65e66-27c9-447b-87ff-ede6d66e3a5d'}

        # Verify enterprise customer data fetched from API when it is not available in session
        with mock.patch(
                'openedx.features.enterprise_support.api.enterprise_customer_from_api',
                return_value=enterprise_data
        ):
            assert dummy_request.session.get('enterprise_customer') is None
            enterprise_customer = enterprise_customer_for_request(dummy_request)
            assert enterprise_customer == enterprise_data
            assert dummy_request.session.get('enterprise_customer') == enterprise_data

        # Verify enterprise customer data fetched from session for subsequent calls
        with mock.patch(
                'openedx.features.enterprise_support.api.enterprise_customer_from_api',
                return_value=enterprise_data
        ) as mock_enterprise_customer_from_api, mock.patch(
                'openedx.features.enterprise_support.api.enterprise_customer_from_session',
                return_value=enterprise_data
        ) as mock_enterprise_customer_from_session:
            enterprise_customer = enterprise_customer_for_request(dummy_request)
            assert enterprise_customer == enterprise_data
            assert mock_enterprise_customer_from_api.called is False
            assert mock_enterprise_customer_from_session.called is True

        # Verify enterprise customer data fetched from session for subsequent calls
        # with unauthenticated user in SAML case
        del dummy_request.user

        with mock.patch(
            'openedx.features.enterprise_support.api.enterprise_customer_from_api',
            return_value=enterprise_data
        ) as mock_enterprise_customer_from_api, mock.patch(
            'openedx.features.enterprise_support.api.enterprise_customer_from_session',
            return_value=enterprise_data
        ) as mock_enterprise_customer_from_session:
            enterprise_customer = enterprise_customer_for_request(dummy_request)
            assert enterprise_customer == enterprise_data
            assert mock_enterprise_customer_from_api.called is False
            assert mock_enterprise_customer_from_session.called is True

    def check_data_sharing_consent(self, consent_required=False, consent_url=None):
        """
        Used to test the data_sharing_consent_required view decorator.
        """

        # Test by wrapping a function that has the expected signature
        @data_sharing_consent_required
        def view_func(request, course_id, *args, **kwargs):
            """
            Return the function arguments, so they can be tested.
            """
            return ((request, course_id,) + args, kwargs)

        # Call the wrapped function
        args = (mock.MagicMock(), 'course-id', 'another arg', 'and another')
        kwargs = dict(a=1, b=2, c=3)
        response = view_func(*args, **kwargs)

        # If consent required, then the response should be a redirect to the consent URL, and the view function would
        # not be called.
        if consent_required:
            assert isinstance(response, HttpResponseRedirect)
            assert response.url == consent_url  # pylint: disable=no-member

        # Otherwise, the view function should have been called with the expected arguments.
        else:
            assert response == (args, kwargs)

    @mock.patch('openedx.features.enterprise_support.api.enterprise_enabled')
    @mock.patch('openedx.features.enterprise_support.api.consent_needed_for_course')
    def test_data_consent_required_enterprise_disabled(self,
                                                       mock_consent_necessary,
                                                       mock_enterprise_enabled):
        """
        Verify that the wrapped view is called directly when enterprise integration is disabled,
        without checking for course consent necessary.
        """
        mock_enterprise_enabled.return_value = False

        self.check_data_sharing_consent(consent_required=False)

        mock_enterprise_enabled.assert_called_once()
        mock_consent_necessary.assert_not_called()

    @mock.patch('openedx.features.enterprise_support.api.enterprise_enabled')
    @mock.patch('openedx.features.enterprise_support.api.consent_needed_for_course')
    def test_no_course_data_consent_required(self,
                                             mock_consent_necessary,
                                             mock_enterprise_enabled):
        """
        Verify that the wrapped view is called directly when enterprise integration is enabled,
        and no course consent is required.
        """
        mock_enterprise_enabled.return_value = True
        mock_consent_necessary.return_value = False

        self.check_data_sharing_consent(consent_required=False)

        mock_enterprise_enabled.assert_called_once()
        mock_consent_necessary.assert_called_once()

    @mock.patch('openedx.features.enterprise_support.api.enterprise_enabled')
    @mock.patch('openedx.features.enterprise_support.api.consent_needed_for_course')
    @mock.patch('openedx.features.enterprise_support.api.get_enterprise_consent_url')
    def test_data_consent_required(self, mock_get_consent_url, mock_consent_necessary, mock_enterprise_enabled):
        """
        Verify that the wrapped function returns a redirect to the consent URL when enterprise integration is enabled,
        and course consent is required.
        """
        mock_enterprise_enabled.return_value = True
        mock_consent_necessary.return_value = True
        consent_url = '/abc/def'
        mock_get_consent_url.return_value = consent_url

        self.check_data_sharing_consent(consent_required=True, consent_url=consent_url)

        mock_get_consent_url.assert_called_once()

    @ddt.data(True, False)
    @httpretty.activate
    @mock.patch('openedx.features.enterprise_support.api.enterprise_customer_uuid_for_request')
    @mock.patch('openedx.features.enterprise_support.api.reverse')
    @mock.patch('openedx.features.enterprise_support.api.consent_needed_for_course')
    def test_get_enterprise_consent_url(
            self,
            is_return_to_null,
            needed_for_course_mock,
            reverse_mock,
            enterprise_customer_uuid_for_request_mock,
    ):
        """
        Verify that get_enterprise_consent_url correctly builds URLs.
        """

        def fake_reverse(*args, **kwargs):
            if args[0] == 'grant_data_sharing_permissions':
                return '/enterprise/grant_data_sharing_permissions'
            return reverse(*args, **kwargs)

        enterprise_customer_uuid_for_request_mock.return_value = 'cf246b88-d5f6-4908-a522-fc307e0b0c59'
        reverse_mock.side_effect = fake_reverse
        needed_for_course_mock.return_value = True
        request_mock = mock.MagicMock(
            user=self.user,
            path='/request_path',
            build_absolute_uri=lambda x: 'http://localhost:8000' + x  # Don't do it like this in prod. Ever.
        )

        course_id = 'course-v1:edX+DemoX+Demo_Course'
        return_to = None if is_return_to_null else 'courseware'

        if is_return_to_null:
            expected_path = request_mock.path
        else:
            expected_path = '/courses/course-v1:edX+DemoX+Demo_Course/courseware'
        expected_url_args = {
            'course_id': ['course-v1:edX+DemoX+Demo_Course'],
            'source': ['lms'],
            'failure_url': ['http://localhost:8000/dashboard?consent_failed=course-v1%3AedX%2BDemoX%2BDemo_Course'],
            'enterprise_customer_uuid': ['cf246b88-d5f6-4908-a522-fc307e0b0c59'],
            'next': [f'http://localhost:8000{expected_path}']
        }

        actual_url = get_enterprise_consent_url(request_mock, course_id, return_to=return_to)
        actual_url_args = parse_qs(actual_url.split('/enterprise/grant_data_sharing_permissions?')[1])
        assert actual_url_args == expected_url_args

    @ddt.data(
        (False, {'real': 'enterprise', 'uuid': ''}, 'course', [], [], "", ""),
        (True, {}, 'course', [], [], "", ""),
        (True, {'real': 'enterprise'}, None, [], [], "", ""),
        (True, {'name': 'GriffCo', 'uuid': ''}, 'real-course', [], [], "", ""),
        (True, {'name': 'GriffCo', 'uuid': ''}, 'real-course', [MockEnrollment(course_id='other-id')], [], "", ""),
        (
            True,
            {'name': 'GriffCo', 'uuid': 'real-uuid'},
            'real-course',
            [
                MockEnrollment(
                    course_id='real-course',
                    course_overview=mock.MagicMock(
                        display_name='My Cool Course'
                    )
                )
            ],
            [
                'If you have concerns about sharing your data, please contact your administrator at GriffCo.',
                'Enrollment in My Cool Course was not complete.'
            ],
            "", ""
        ),
        (
            True,
            {'name': 'GriffCo', 'uuid': 'real-uuid'},
            'real-course',
            [
                MockEnrollment(
                    course_id='real-course',
                    course_overview=mock.MagicMock(
                        display_name='My Cool Course'
                    )
                )
            ],
            [
                'If you have concerns about sharing your data, please contact your administrator at GriffCo.',
                'Enrollment in My Cool Course was not complete.'
            ],
            "Title from DataSharingConsentTextOverrides model in consent app",
            "Message from DataSharingConsentTextOverrides model in consent app"
        ),

    )
    @ddt.unpack
    @mock.patch('openedx.features.enterprise_support.api.ConsentApiClient')
    @mock.patch('openedx.features.enterprise_support.api.enterprise_customer_for_request')
    @mock.patch('openedx.features.enterprise_support.api.get_consent_notification_data')
    def test_get_dashboard_consent_notification(
            self,
            consent_return_value,
            enterprise_customer,
            course_id,
            enrollments,
            expected_substrings,
            notification_title,
            notification_message,
            consent_notification_data,
            ec_for_request,
            consent_client_class
    ):
        request = mock.MagicMock(
            GET={'consent_failed': course_id}
        )
        consent_notification_data.return_value = notification_title, notification_message
        consent_client = consent_client_class.return_value
        consent_client.consent_required.return_value = consent_return_value

        ec_for_request.return_value = enterprise_customer

        user = mock.MagicMock()

        notification_string = get_dashboard_consent_notification(
            request, user, enrollments,
        )

        if notification_message and notification_title:
            assert notification_title in notification_string
            assert notification_message in notification_string
        elif expected_substrings:
            for substr in expected_substrings:
                assert substr in notification_string
        else:
            assert notification_string == ''

    @override_settings(FEATURES=dict(ENABLE_ENTERPRISE_INTEGRATION=False))
    def test_utils_with_enterprise_disabled(self):
        """
        Test that disabling the enterprise integration flag causes
        the utilities to return the expected default values.
        """
        assert not enterprise_enabled()
        assert insert_enterprise_pipeline_elements(None) is None

    def test_utils_with_enterprise_enabled(self):
        """
        Test that enabling enterprise integration (which is currently on by default) causes the
        the utilities to return the expected values.
        """
        assert enterprise_enabled()
        pipeline = ['abc', 'social_core.pipeline.social_auth.load_extra_data', 'def']
        insert_enterprise_pipeline_elements(pipeline)
        assert pipeline == \
               [
                   'abc', 'enterprise.tpa_pipeline.handle_enterprise_logistration',
                   'social_core.pipeline.social_auth.load_extra_data', 'def'
               ]

    @mock.patch('openedx.features.enterprise_support.api.get_enterprise_learner_data_from_db')
    def test_enterprise_customer_from_session_or_db_cache_miss_no_customer(self, mock_learner_data_from_db):
        """
        When no customer data exists in the request session _and_
        no customer is associated with the requesting user, then ``enterprise_customer_from_session_or_learner_data()``
        should return None.
        """
        mock_request = mock.Mock(session={})
        mock_learner_data_from_db.return_value = None

        actual_result = enterprise_customer_from_session_or_learner_data(mock_request)
        assert actual_result is None
        mock_learner_data_from_db.assert_called_once_with(mock_request.user)

    @mock.patch('openedx.features.enterprise_support.api.get_enterprise_learner_data_from_db')
    @override_settings(ENTERPRISE_LEARNER_PORTAL_BASE_URL='http://localhost')
    def test_enterprise_customer_from_session_or_db_cache_miss_customer_exists(self, mock_learner_data_from_db):
        """
        When no customer data exists in the request session but a
        customer is associated with the requesting user, then ``enterprise_customer_from_session_or_learner_data()``
        should return the customer metadata.
        """
        mock_request = mock.Mock(session={})
        mock_enterprise_customer = {
            'uuid': 'some-uuid',
            'name': 'Best Corp',
            'enable_learner_portal': True,
            'slug': 'best-corp',
        }
        mock_learner_data_from_db.return_value = [
            {
                'enterprise_customer': mock_enterprise_customer,
            },
        ]

        actual_result = enterprise_customer_from_session_or_learner_data(mock_request)
        assert actual_result['uuid'] == mock_enterprise_customer['uuid']
        mock_learner_data_from_db.assert_called_once_with(mock_request.user)
        # assert we cached the enterprise customer data in the request session after fetching it
        assert mock_request.session.get(ENTERPRISE_CUSTOMER_KEY_NAME) == mock_enterprise_customer

    @mock.patch('openedx.features.enterprise_support.api.get_enterprise_learner_data_from_db')
    def test_enterprise_customer_from_session_or_db_cache_hit_no_customer(self, mock_learner_data_from_db):
        """
        When customer data exists in the request session but it's null/empty,
        then ``enterprise_customer_from_session_or_learner_data()`` should return None.
        """
        mock_request = mock.Mock(session={
            ENTERPRISE_CUSTOMER_KEY_NAME: None,
        })

        actual_result = enterprise_customer_from_session_or_learner_data(mock_request)
        assert actual_result is None
        assert not mock_learner_data_from_db.called

    @ddt.data(True, False)
    @override_settings(ENTERPRISE_LEARNER_PORTAL_BASE_URL='http://localhost')
    def test_enterprise_learner_portal_message_customer_exists(self, enable_learner_portal):
        """
        When an enterprise customer exists with learner portal enabled, then
        ``get_enterprise_learner_portal_enabled_message()`` should return an appropriate message
        for that customer.
        """
        mock_enterprise_customer = {
            'uuid': 'some-uuid',
            'name': 'Best Corp',
            'enable_learner_portal': enable_learner_portal,
            'slug': 'best-corp',
        }

        actual_result = get_enterprise_learner_portal_enabled_message(mock_enterprise_customer)
        if not enable_learner_portal:
            assert actual_result is None
        else:
            assert 'To access the courses available to you through' in actual_result
            assert 'Best Corp' in actual_result

    def test_enterprise_learner_portal_message_no_customer(self):
        """
        When an enterprise customer does not exists, then
        ``get_enterprise_learner_portal_enabled_message()`` should return None.
        """
        actual_result = get_enterprise_learner_portal_enabled_message(None)
        assert actual_result is None

    @mock.patch('openedx.features.enterprise_support.api.get_partial_pipeline', return_value=None)
    def test_customer_uuid_for_request_sso_provider_id_customer_exists(self, mock_partial_pipeline):
        mock_idp = EnterpriseCustomerIdentityProviderFactory.create()
        mock_customer = mock_idp.enterprise_customer
        mock_request = mock.Mock(
            GET={'tpa_hint': mock_idp.provider_id},
            COOKIES={},
            session={},
        )

        actual_uuid = enterprise_customer_uuid_for_request(mock_request)

        expected_uuid = mock_customer.uuid
        assert expected_uuid == actual_uuid
        mock_partial_pipeline.assert_called_once_with(mock_request)
        assert ENTERPRISE_CUSTOMER_KEY_NAME not in mock_request.session

    @mock.patch('openedx.features.enterprise_support.api.get_enterprise_learner_data_from_db')
    @mock.patch('openedx.features.enterprise_support.api.get_partial_pipeline', return_value=None)
    def test_customer_uuid_for_request_sso_provider_id_customer_non_existent_but_exist_in_db(
        self,
        mock_partial_pipeline,
        mock_data_from_db,
    ):
        enterprise_customer_uuid = 'adab9a14-f263-42e6-a234-db707026c4a6'
        mock_request = mock.Mock(
            GET={'tpa_hint': 'my-third-party-auth'},
            COOKIES={},
            session={},
        )
        mock_data_from_db.return_value = [
            {'enterprise_customer': {'uuid': enterprise_customer_uuid}},
        ]

        actual_uuid = enterprise_customer_uuid_for_request(mock_request)

        assert actual_uuid == enterprise_customer_uuid
        mock_partial_pipeline.assert_called_once_with(mock_request)
        assert ENTERPRISE_CUSTOMER_KEY_NAME in mock_request.session

    @mock.patch('openedx.features.enterprise_support.api.get_partial_pipeline', return_value=None)
    def test_enterprise_uuid_for_request_from_query_params(self, mock_partial_pipeline):
        expected_uuid = 'my-uuid'
        mock_request = mock.Mock(
            GET={ENTERPRISE_CUSTOMER_KEY_NAME: expected_uuid},
            COOKIES={},
            session={},
        )

        actual_uuid = enterprise_customer_uuid_for_request(mock_request)

        assert expected_uuid == actual_uuid
        mock_partial_pipeline.assert_called_once_with(mock_request)
        assert ENTERPRISE_CUSTOMER_KEY_NAME not in mock_request.session

    @mock.patch('openedx.features.enterprise_support.api.get_partial_pipeline', return_value=None)
    def test_enterprise_uuid_for_request_from_cookies(self, mock_partial_pipeline):
        expected_uuid = 'my-uuid'
        mock_request = mock.Mock(
            GET={},
            COOKIES={settings.ENTERPRISE_CUSTOMER_COOKIE_NAME: expected_uuid},
            session={},
        )

        actual_uuid = enterprise_customer_uuid_for_request(mock_request)

        assert expected_uuid == actual_uuid
        mock_partial_pipeline.assert_called_once_with(mock_request)
        assert ENTERPRISE_CUSTOMER_KEY_NAME not in mock_request.session

    @mock.patch('openedx.features.enterprise_support.api.get_partial_pipeline', return_value=None)
    def test_enterprise_uuid_for_request_from_session(self, mock_partial_pipeline):
        expected_uuid = 'my-uuid'
        mock_request = mock.Mock(
            GET={},
            COOKIES={},
            session={ENTERPRISE_CUSTOMER_KEY_NAME: {'uuid': expected_uuid}},
        )

        actual_uuid = enterprise_customer_uuid_for_request(mock_request)

        assert expected_uuid == actual_uuid
        mock_partial_pipeline.assert_called_once_with(mock_request)
        assert {'uuid': expected_uuid} == mock_request.session.get(ENTERPRISE_CUSTOMER_KEY_NAME)

    @mock.patch('openedx.features.enterprise_support.api.get_enterprise_learner_data_from_db')
    @mock.patch('openedx.features.enterprise_support.api.get_partial_pipeline', return_value=None)
    def test_enterprise_uuid_for_request_cache_miss_but_exists_in_db(self, mock_partial_pipeline, mock_data_from_db):
        mock_request = mock.Mock(
            GET={},
            COOKIES={},
            session={},
        )
        mock_data_from_db.return_value = [
            {'enterprise_customer': {'uuid': 'my-uuid'}},
        ]

        actual_uuid = enterprise_customer_uuid_for_request(mock_request)

        expected_uuid = 'my-uuid'
        assert expected_uuid == actual_uuid
        mock_partial_pipeline.assert_called_once_with(mock_request)
        mock_data_from_db.assert_called_once_with(mock_request.user)
        assert {'uuid': 'my-uuid'} == mock_request.session[ENTERPRISE_CUSTOMER_KEY_NAME]

    @ddt.data(True, False)
    @mock.patch('openedx.features.enterprise_support.api.get_enterprise_learner_data_from_db', return_value=None)
    @mock.patch('openedx.features.enterprise_support.api.get_partial_pipeline', return_value=None)
    def test_enterprise_uuid_for_request_cache_miss_non_existent(
        self,
        is_user_authenticated,
        mock_partial_pipeline,
        mock_data_from_db
    ):
        mock_request = mock.Mock(
            GET={},
            COOKIES={},
            session={},
        )
        mock_request.user.is_authenticated = is_user_authenticated

        actual_uuid = enterprise_customer_uuid_for_request(mock_request)

        assert actual_uuid is None
        mock_partial_pipeline.assert_called_once_with(mock_request)

        if is_user_authenticated:
            mock_data_from_db.assert_called_once_with(mock_request.user)
            assert mock_request.session[ENTERPRISE_CUSTOMER_KEY_NAME] is None
        else:
            assert not mock_data_from_db.called
            assert ENTERPRISE_CUSTOMER_KEY_NAME not in mock_request.session

    def test_enterprise_customer_from_session(self):
        mock_request = mock.Mock(
            GET={},
            COOKIES={},
            session={},
        )
        mock_request.user.is_authenticated = True

        enterprise_customer = {
            'name': 'abc',
            'uuid': 'cf246b88-d5f6-4908-a522-fc307e0b0c59'
        }

        # set enterprise customer info with authenticate user
        add_enterprise_customer_to_session(mock_request, enterprise_customer)
        assert mock_request.session[ENTERPRISE_CUSTOMER_KEY_NAME] == enterprise_customer

        # Now try to set info with un-authenticated user
        mock_request.user.is_authenticated = False
        add_enterprise_customer_to_session(mock_request, None)
        # verify that existing session value should not be updated for un-authenticate user
        assert mock_request.session[ENTERPRISE_CUSTOMER_KEY_NAME] == enterprise_customer

    @ddt.data(None, object())
    def test_enterprise_customer_from_session_no_session_CACHE_MISS(self, request):
        assert enterprise_customer_from_session(request) == _CACHE_MISS

    def test_get_consent_notification_data_no_overrides(self):
        enterprise_customer = {
            'name': 'abc',
            'uuid': 'cf246b88-d5f6-4908-a522-fc307e0b0c59'
        }

        title_template, message_template = get_consent_notification_data(enterprise_customer)

        assert title_template is None
        assert message_template is None

    @mock.patch('openedx.features.enterprise_support.api.DataSharingConsentTextOverrides')
    def test_get_consent_notification_data(self, mock_override_model):
        enterprise_customer = {
            'name': 'abc',
            'uuid': 'cf246b88-d5f6-4908-a522-fc307e0b0c59'
        }
        mock_override = mock.Mock(
            declined_notification_title='the title',
            declined_notification_message='the message',
        )
        mock_override_model.objects.get.return_value = mock_override

        title_template, message_template = get_consent_notification_data(enterprise_customer)

        assert mock_override.declined_notification_title == title_template
        assert mock_override.declined_notification_message == message_template

    @mock.patch('openedx.features.enterprise_support.api.Registry')
    @mock.patch('openedx.features.enterprise_support.api.enterprise_customer_for_request')
    def test_unlink_enterprise_user_from_idp(self, mock_customer_from_request, mock_registry):
        customer_idp = EnterpriseCustomerIdentityProviderFactory.create(
            provider_id='the-provider',
        )
        customer = customer_idp.enterprise_customer
        customer_user = EnterpriseCustomerUserFactory.create(  # lint-amnesty, pylint: disable=unused-variable
            enterprise_customer=customer,
            user_id=self.user.id,
        )
        mock_customer_from_request.return_value = {
            'uuid': customer.uuid,
        }
        mock_registry.get_enabled_by_backend_name.return_value = [
            mock.Mock(provider_id='the-provider')
        ]
        request = mock.Mock()

        unlink_enterprise_user_from_idp(request, self.user, idp_backend_name='the-backend-name')

        assert 0 == EnterpriseCustomerUser.objects.filter(user_id=self.user.id).count()

    @mock.patch('openedx.features.enterprise_support.api.Registry')
    @mock.patch('openedx.features.enterprise_support.api.enterprise_customer_for_request')
    def test_unlink_enterprise_user_from_idp_no_customer_user(self, mock_customer_from_request, mock_registry):
        customer_idp = EnterpriseCustomerIdentityProviderFactory.create(
            provider_id='the-provider',
        )
        customer = customer_idp.enterprise_customer
        mock_customer_from_request.return_value = {
            'uuid': customer.uuid,
        }
        mock_registry.get_enabled_by_backend_name.return_value = [
            mock.Mock(provider_id='the-provider')
        ]
        request = mock.Mock()

        unlink_enterprise_user_from_idp(request, self.user, idp_backend_name='the-backend-name')

        assert 0 == EnterpriseCustomerUser.objects.filter(user_id=self.user.id).count()

<<<<<<< HEAD
    @mock.patch('openedx.features.enterprise_support.api.create_jwt_for_user')
    def test_list_members_filtered(self, mock_jwt_builder):
        """
        Test that the enterprise customer members endpoint works and can be filtered
        by user query
=======

    @mock.patch('openedx.features.enterprise_support.api.create_jwt_for_user')
    def test_list_members_filtered(self, mock_jwt_builder):
        """
        Test that the enterprise customer members endpoint works and can be filtered 
        by user query 
>>>>>>> 0f9611a8
        """
        user_1 = UserFactory(first_name="Rhaenyra", last_name="Targaryen")
        user_2 = UserFactory(first_name="Alicent", last_name="Hightower")
        user_3 = UserFactory(first_name="Jace", last_name="Targaryen")
        user_4 = UserFactory(first_name="Bad", last_name="Name")
        user_4.profile.name = "Helaena Targaryen"
        user_4.profile.save()

        enterprise_customer = EnterpriseCustomerFactory()
<<<<<<< HEAD

=======
 
>>>>>>> 0f9611a8
        EnterpriseCustomerUserFactory(
            user_id=user_1.id,
            enterprise_customer=enterprise_customer
        )
        EnterpriseCustomerUserFactory(
            user_id=user_2.id,
            enterprise_customer=enterprise_customer
        )
        EnterpriseCustomerUserFactory(
            user_id=user_3.id,
            enterprise_customer=enterprise_customer
        )
        EnterpriseCustomerUserFactory(
            user_id=user_4.id,
            enterprise_customer=enterprise_customer
        )

        # Test valid UUID
        url = reverse('enterprise-customer-members', kwargs={'enterprise_uuid': enterprise_customer.uuid})
        response = self.client.get(url)
        assert response.status_code == 200
        results = json.loads(response.content.decode("utf-8"))['results']

<<<<<<< HEAD
=======

>>>>>>> 0f9611a8
        # list should be sorted alphabetically by name
        assert len(results) == 4
        assert results[0]['enterprise_customer_user']['name'] == (user_2.first_name + ' ' + user_2.last_name)
        assert results[1]['enterprise_customer_user']['name'] == (user_4.profile.name)
        assert results[2]['enterprise_customer_user']['name'] == (user_3.first_name + ' ' + user_3.last_name)
        assert results[3]['enterprise_customer_user']['name'] == (user_1.first_name + ' ' + user_1.last_name)

        # use user query to filter by name
        query_params = {'user_query': user_2.first_name}
        url = reverse('enterprise-customer-members', kwargs={'enterprise_uuid': enterprise_customer.uuid}) + '?' + urlencode(query_params)
        response = self.client.get(url)
        response.status_code == 200
        results = (json.loads(response.content.decode("utf-8"))['results'])
        assert len(results) == 1
        assert results[0]['enterprise_customer_user']['name'] == (user_2.first_name + ' ' + user_2.last_name)<|MERGE_RESOLUTION|>--- conflicted
+++ resolved
@@ -101,7 +101,7 @@
         )
         cls.enterprise_customer = EnterpriseCustomerFactory()
         super().setUpTestData()
-    
+
     def setUp(self):
         super().setUp()
         self.client = APIClient()
@@ -1430,20 +1430,11 @@
 
         assert 0 == EnterpriseCustomerUser.objects.filter(user_id=self.user.id).count()
 
-<<<<<<< HEAD
     @mock.patch('openedx.features.enterprise_support.api.create_jwt_for_user')
     def test_list_members_filtered(self, mock_jwt_builder):
         """
         Test that the enterprise customer members endpoint works and can be filtered
         by user query
-=======
-
-    @mock.patch('openedx.features.enterprise_support.api.create_jwt_for_user')
-    def test_list_members_filtered(self, mock_jwt_builder):
-        """
-        Test that the enterprise customer members endpoint works and can be filtered 
-        by user query 
->>>>>>> 0f9611a8
         """
         user_1 = UserFactory(first_name="Rhaenyra", last_name="Targaryen")
         user_2 = UserFactory(first_name="Alicent", last_name="Hightower")
@@ -1453,11 +1444,6 @@
         user_4.profile.save()
 
         enterprise_customer = EnterpriseCustomerFactory()
-<<<<<<< HEAD
-
-=======
- 
->>>>>>> 0f9611a8
         EnterpriseCustomerUserFactory(
             user_id=user_1.id,
             enterprise_customer=enterprise_customer
@@ -1481,10 +1467,6 @@
         assert response.status_code == 200
         results = json.loads(response.content.decode("utf-8"))['results']
 
-<<<<<<< HEAD
-=======
-
->>>>>>> 0f9611a8
         # list should be sorted alphabetically by name
         assert len(results) == 4
         assert results[0]['enterprise_customer_user']['name'] == (user_2.first_name + ' ' + user_2.last_name)
